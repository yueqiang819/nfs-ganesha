#!/bin/sh

#
# Extract configuration from /etc/sysconfig/ganesha and
# copy or generate new environment variables to
# /run/sysconfig/nfs-ganesha to be used by nfs-ganesha service
#

<<<<<<< HEAD
CONFIGFILE=/etc/sysconfig/nfs-ganesha
if test -r ${CONFIGFILE}; then
=======
CONFIGFILE=/etc/sysconfig/ganesha
RUNCONFIG=/run/sysconfig/ganesha
if [ ! -e $(command dirname ${CONFIGFILE} 2>/dev/null) ]; then
	# Debian/Ubuntu
	CONFIGFILE=/etc/ganesha/nfs-ganesha
	RUNCONFIG=/etc/default/nfs-ganesha
fi

if [ -r ${CONFIGFILE} ]; then
>>>>>>> 140689ee
	. ${CONFIGFILE}
	[ -x ${EPOCH_EXEC} ] &&  EPOCHVALUE=`${EPOCH_EXEC}`

	mkdir -p $(command dirname ${RUNCONFIG} 2>/dev/null)
	{
		cat ${CONFIGFILE}
		[ -n "${EPOCHVALUE}" ] && echo EPOCH=\"-E $EPOCHVALUE\"

		# Set NUMA options if numactl is present
		NUMACTL=$(command -v numactl 2>/dev/null)
		if [ -n "${NUMACTL}" ]; then
			echo NUMACTL=${NUMACTL}
			echo NUMAOPTS=--interleave=all
		fi
<<<<<<< HEAD
	} > /run/sysconfig/nfs-ganesha
=======
	} > ${RUNCONFIG}
>>>>>>> 140689ee
fi<|MERGE_RESOLUTION|>--- conflicted
+++ resolved
@@ -6,12 +6,8 @@
 # /run/sysconfig/nfs-ganesha to be used by nfs-ganesha service
 #
 
-<<<<<<< HEAD
 CONFIGFILE=/etc/sysconfig/nfs-ganesha
-if test -r ${CONFIGFILE}; then
-=======
-CONFIGFILE=/etc/sysconfig/ganesha
-RUNCONFIG=/run/sysconfig/ganesha
+RUNCONFIG=/run/sysconfig/nfs-ganesha
 if [ ! -e $(command dirname ${CONFIGFILE} 2>/dev/null) ]; then
 	# Debian/Ubuntu
 	CONFIGFILE=/etc/ganesha/nfs-ganesha
@@ -19,7 +15,6 @@
 fi
 
 if [ -r ${CONFIGFILE} ]; then
->>>>>>> 140689ee
 	. ${CONFIGFILE}
 	[ -x ${EPOCH_EXEC} ] &&  EPOCHVALUE=`${EPOCH_EXEC}`
 
@@ -34,9 +29,5 @@
 			echo NUMACTL=${NUMACTL}
 			echo NUMAOPTS=--interleave=all
 		fi
-<<<<<<< HEAD
-	} > /run/sysconfig/nfs-ganesha
-=======
 	} > ${RUNCONFIG}
->>>>>>> 140689ee
 fi