--- conflicted
+++ resolved
@@ -39,11 +39,8 @@
 # Patch level is always ".0" for mainline (master).  It is blank for development.
 # When starting a stable maintenance branch, this becomes ".N"
 # where N is monotonically increasing starting at 1. Remember to include the "." !!
-<<<<<<< HEAD
-set(GANESHA_PATCH_LEVEL .2)
-=======
 set(GANESHA_PATCH_LEVEL )
->>>>>>> dd59241b
+
 
 # Extra version is for naming development/RC.  It is blank in master/stable branches
 # so it can be available to end-users to name local variants/versions
@@ -969,11 +966,7 @@
 
 # Config file; make sure it doesn't clobber an existing one
 include(${CMAKE_SOURCE_DIR}/cmake/modules/InstallPackageConfigFile.cmake)
-<<<<<<< HEAD
 InstallPackageConfigFile(${CMAKE_SOURCE_DIR}/config_samples/ceph.conf ${SYSCONFDIR}/ganesha ganesha.conf)
-=======
-InstallPackageConfigFile(${CMAKE_SOURCE_DIR}/config_samples/ganesha.conf.example ${SYSCONFDIR}/ganesha ganesha.conf)
->>>>>>> dd59241b
 # Sample config files
 if( ${DISTRO} MATCHES "SLES" OR ${DISTRO} MATCHES "openSUSE" )
   install(DIRECTORY config_samples DESTINATION share/doc/packages/ganesha)
