/*
 *  vim:expandtab:shiftwidth=8:tabstop=8:
 *
 *  Copyright CEA/DAM/DIF  (2012)
 *
 *  This program is free software; you can redistribute it and/or
 *  modify it under the terms of the GNU Lesser General Public
 *  License as published by the Free Software Foundation; either
 *  version 3 of the License, or (at your option) any later version.
 *
 *  This program is distributed in the hope that it will be useful,
 *  but WITHOUT ANY WARRANTY; without even the implied warranty of
 *  MERCHANTABILITY or FITNESS FOR A PARTICULAR PURPOSE.  See the GNU
 *  Lesser General Public License for more details.
 *
 *  You should have received a copy of the GNU Lesser General Public
 *  License along with this library; if not, write to the Free Software
 *  Foundation, Inc., 51 Franklin Street, Fifth Floor, Boston, MA 02110-1301 USA
 *
 *  ---------------------------------------
 */

/**
 *  \file    9p_rdma_callbacks.c
 *  \brief   This file contains the callbacks used for 9P/RDMA.
 *
 *  9p_rdma_callbacks.c: This file contains the callbacks used for 9P/RDMA.
 *
 */
#include "config.h"
#include <netinet/in.h>
#include <arpa/inet.h>
#include <stdio.h>
#include <stdlib.h>
#include <string.h>
#include <unistd.h>
#include <getopt.h>
#include <errno.h>
#include <poll.h>
#include <pthread.h>
#include <sys/types.h>
#include <sys/socket.h>
#include "log.h"
#include "abstract_mem.h"
#include "abstract_atomic.h"
#include "nfs_init.h"
#include "nfs_core.h"
#include "cache_inode.h"
#include "nfs_exports.h"
#include "nfs_creds.h"
#include "nfs_proto_functions.h"
#include "nfs_dupreq.h"
#include "nfs_file_handle.h"
#include "9p.h"

#include <mooshika.h>

<<<<<<< HEAD
void DispatchWork9P(request_data_t *preq);
=======
void DispatchWork9P(request_data_t *req);
>>>>>>> 4f5828b3

void _9p_rdma_callback_send(msk_trans_t *trans, msk_data_t *pdata, void *arg)
{
	_9p_datalock_t *outdatalock = (_9p_datalock_t *) arg;
	pthread_mutex_unlock(&outdatalock->lock);
}

void _9p_rdma_callback_send_err(msk_trans_t *trans, msk_data_t *pdata,
				void *arg)
{
	_9p_datalock_t *outdatalock = (_9p_datalock_t *) arg;

  /** @todo: This should probably try to send again
   * a few times before unlocking */

	pthread_mutex_unlock(&outdatalock->lock);
}

void _9p_rdma_callback_recv_err(msk_trans_t *trans, msk_data_t *pdata,
				void *arg)
{

	if (trans->state == MSK_CONNECTED)
		msk_post_recv(trans, pdata, _9p_rdma_callback_recv,
			      _9p_rdma_callback_recv_err, arg);
}

void _9p_rdma_callback_disconnect(msk_trans_t *trans)
{
	if (!trans || !trans->private_data)
		return;

	_9p_rdma_cleanup_conn(trans);
}

<<<<<<< HEAD
void _9p_rdma_process_request(_9p_request_data_t *preq9p,
			      nfs_worker_data_t *pworker_data)
=======
void _9p_rdma_process_request(_9p_request_data_t *req9p,
			      nfs_worker_data_t *worker_data)
>>>>>>> 4f5828b3
{
	msk_trans_t *trans = req9p->pconn->trans_data.rdma_trans;

	msk_data_t *pdata = req9p->datalock->data;
	_9p_datalock_t *datalock = req9p->datalock;

  /** @todo: don't need another datalock for sender, only put data there */
	_9p_datalock_t *outdatalock = req9p->datalock->sender;
	msk_data_t *poutdata = outdatalock->data;

	uint32_t *p_9pmsglen = NULL;
	u32 outdatalen = 0;
	int rc = 0;

	if (pdata->size < _9P_HDR_SIZE) {
		LogMajor(COMPONENT_9P,
			 "Malformed 9P/RDMA packet, bad header size");
		msk_post_recv(trans, pdata, _9p_rdma_callback_recv,
			      _9p_rdma_callback_recv_err, datalock);
	} else {
		p_9pmsglen = (uint32_t *) pdata->data;

		LogFullDebug(COMPONENT_9P,
			     "Received 9P/RDMA message of size %u",
			     *p_9pmsglen);

		/* Use buffer received via RDMA as a 9P message */
		req9p->_9pmsg = pdata->data;

		/* We start using the send buffer. Lock it. */
		pthread_mutex_lock(&outdatalock->lock);

<<<<<<< HEAD
		rc = _9p_process_buffer(preq9p, pworker_data, poutdata->data,
					&outdatalen);
		if (rc != 1) {
=======
		if ((rc =
		     _9p_process_buffer(req9p, worker_data, poutdata->data,
					&outdatalen)) != 1) {
>>>>>>> 4f5828b3
			LogMajor(COMPONENT_9P,
				 "Could not process 9P buffer on socket #%lu",
				 req9p->pconn->trans_data.sockfd);
		}

		/* Mark the buffer ready for later receive and post the reply */
		msk_post_recv(trans, pdata, _9p_rdma_callback_recv,
			      _9p_rdma_callback_recv_err, datalock);

		/* If earlier processing succeeded, post it */
		if (rc == 1) {
			poutdata->size = outdatalen;
			if (0 !=
			    msk_post_send(trans, poutdata,
					  _9p_rdma_callback_send,
					  _9p_rdma_callback_send_err,
					  (void *)outdatalock))
				rc = -1;
		}

		if (rc != 1) {
			/* Unlock the buffer right away
			 * since no message is being sent */
			pthread_mutex_unlock(&outdatalock->lock);
		}

		_9p_DiscardFlushHook(req9p);
	}
}

void _9p_rdma_callback_recv(msk_trans_t *trans, msk_data_t *pdata, void *arg)
{
	struct _9p_datalock *_9p_datalock = arg;
	request_data_t *req = NULL;
	u16 tag = 0;
	char *_9pmsg = NULL;

	if (!_9p_datalock) {
		LogEvent(COMPONENT_9P,
			 "no callback_arg in _9p_rdma_callback_recv");
		return;
	}

	req = pool_alloc(request_pool, NULL);

	req->rtype = _9P_REQUEST;
	req->r_u._9p._9pmsg = _9pmsg;
	req->r_u._9p.pconn = _9p_rdma_priv_of(trans)->pconn;
	req->r_u._9p.datalock = _9p_datalock;

	/* Add this request to the request list, should it be flushed later. */
	_9pmsg = pdata->data;
	tag = *(u16 *) (_9pmsg + _9P_HDR_SIZE + _9P_TYPE_SIZE);
	_9p_AddFlushHook(&req->r_u._9p, tag, req->r_u._9p.pconn->sequence++);

	DispatchWork9P(req);
}				/* _9p_rdma_callback_recv */<|MERGE_RESOLUTION|>--- conflicted
+++ resolved
@@ -55,11 +55,7 @@
 
 #include <mooshika.h>
 
-<<<<<<< HEAD
-void DispatchWork9P(request_data_t *preq);
-=======
 void DispatchWork9P(request_data_t *req);
->>>>>>> 4f5828b3
 
 void _9p_rdma_callback_send(msk_trans_t *trans, msk_data_t *pdata, void *arg)
 {
@@ -95,13 +91,8 @@
 	_9p_rdma_cleanup_conn(trans);
 }
 
-<<<<<<< HEAD
-void _9p_rdma_process_request(_9p_request_data_t *preq9p,
-			      nfs_worker_data_t *pworker_data)
-=======
 void _9p_rdma_process_request(_9p_request_data_t *req9p,
 			      nfs_worker_data_t *worker_data)
->>>>>>> 4f5828b3
 {
 	msk_trans_t *trans = req9p->pconn->trans_data.rdma_trans;
 
@@ -134,15 +125,12 @@
 		/* We start using the send buffer. Lock it. */
 		pthread_mutex_lock(&outdatalock->lock);
 
-<<<<<<< HEAD
-		rc = _9p_process_buffer(preq9p, pworker_data, poutdata->data,
+		rc = _9p_process_buffer(req9p, worker_data, poutdata->data,
 					&outdatalen);
 		if (rc != 1) {
-=======
 		if ((rc =
 		     _9p_process_buffer(req9p, worker_data, poutdata->data,
 					&outdatalen)) != 1) {
->>>>>>> 4f5828b3
 			LogMajor(COMPONENT_9P,
 				 "Could not process 9P buffer on socket #%lu",
 				 req9p->pconn->trans_data.sockfd);
