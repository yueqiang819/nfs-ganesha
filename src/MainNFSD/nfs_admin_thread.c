--- conflicted
+++ resolved
@@ -288,8 +288,6 @@
 };
 
 /**
-<<<<<<< HEAD
-=======
  * @brief Dbus method for flushing idmapper cache
  *
  * @param[in]  args
@@ -324,7 +322,6 @@
 };
 
 /**
->>>>>>> dd59241b
  * @brief Dbus method for updating open fd limit
  *
  * @param[in]  args
@@ -368,10 +365,7 @@
 	&method_purge_gids,
 	&method_purge_netgroups,
 	&method_init_fds_limit,
-<<<<<<< HEAD
-=======
 	&method_purge_idmapper_cache,
->>>>>>> dd59241b
 	NULL
 };
 
