/*
 * vim:noexpandtab:shiftwidth=8:tabstop=8:
 *
 * Copyright CEA/DAM/DIF  (2008)
 * contributeur : Philippe DENIEL   philippe.deniel@cea.fr
 *                Thomas LEIBOVICI  thomas.leibovici@cea.fr
 *
 *
 * This program is free software; you can redistribute it and/or
 * modify it under the terms of the GNU Lesser General Public License
 * as published by the Free Software Foundation; either version 3 of
 * the License, or (at your option) any later version.
 *
 * This program is distributed in the hope that it will be useful, but
 * WITHOUT ANY WARRANTY; without even the implied warranty of
 * MERCHANTABILITY or FITNESS FOR A PARTICULAR PURPOSE.  See the GNU
 * Lesser General Public License for more details.
 *
 * You should have received a copy of the GNU Lesser General Public
 * License along with this library; if not, write to the Free Software
 * Foundation, Inc., 51 Franklin Street, Fifth Floor, Boston, MA
 * 02110-1301 USA
 *
 * ---------------------------------------
 */

/**
 * @file nfs4_op_exchange_id.c
 * @brief The NFS4_OP_EXCHANGE_ID operation
 */

#include "config.h"
#include <pthread.h>
#include "log.h"
#include "fsal.h"
#include "nfs_core.h"
#include "nfs_proto_functions.h"
#include "sal_functions.h"
#include "nfs_creds.h"

int get_raddr(SVCXPRT *xprt)
{
	struct sockaddr_storage *ss = svc_getrpclocal(xprt);
	int addr = 0;

	if (ss == NULL)
		return addr;

	switch (ss->ss_family) {
	case AF_INET6:
		{
			void *ab = &(((struct sockaddr_in6 *)ss)->
					sin6_addr.s6_addr[12]);
			addr = ntohl(*(uint32_t *) ab);
		}
		break;
	case AF_INET:
		addr = ntohl(((struct sockaddr_in *)ss)->sin_addr.s_addr);

		break;
	default:
		break;
	}

	return addr;
}

/**
 * @brief The NFS4_OP_EXCHANGE_ID operation
 *
 * @param[in]     op    Arguments for nfs4_op
 * @param[in,out] data  Compound request's data
 * @param[out]    resp  Results for nfs4_op
 *
 * @return per RFC5661, p. 364
 *
 * @see nfs4_Compound
 *
 */

int nfs4_op_exchange_id(struct nfs_argop4 *op, compound_data_t *data,
			struct nfs_resop4 *resp)
{
	nfs_client_record_t *client_record;
	nfs_client_id_t *conf;
	nfs_client_id_t *unconf;
	int rc;
	int owner_len, scope_len;
	char *temp;
	bool update;
	uint32_t pnfs_flags;
	in_addr_t server_addr = 0;
	char cid_server_owner[MAXNAMLEN+1]; /* max hostname length */
	const char cid_server_scope_suffix[] = "_NFS-Ganesha";
	/* Arguments and response */
	EXCHANGE_ID4args * const arg_EXCHANGE_ID4 =
	    &op->nfs_argop4_u.opexchange_id;
	EXCHANGE_ID4res * const res_EXCHANGE_ID4 =
	    &resp->nfs_resop4_u.opexchange_id;
	EXCHANGE_ID4resok * const res_EXCHANGE_ID4_ok =
	    &resp->nfs_resop4_u.opexchange_id.EXCHANGE_ID4res_u.eir_resok4;

	resp->resop = NFS4_OP_EXCHANGE_ID;

	if (data->minorversion == 0)
		return res_EXCHANGE_ID4->eir_status = NFS4ERR_INVAL;

<<<<<<< HEAD
	if ((arg_EXCHANGE_ID4->
	     eia_flags & ~(EXCHGID4_FLAG_SUPP_MOVED_REFER |
			   EXCHGID4_FLAG_SUPP_MOVED_MIGR |
			   EXCHGID4_FLAG_BIND_PRINC_STATEID |
			   EXCHGID4_FLAG_USE_NON_PNFS |
			   EXCHGID4_FLAG_USE_PNFS_MDS |
			   EXCHGID4_FLAG_USE_PNFS_DS |
			   EXCHGID4_FLAG_UPD_CONFIRMED_REC_A)) != 0)
=======
	if ((arg_EXCHANGE_ID4->eia_flags & ~(EXCHGID4_FLAG_SUPP_MOVED_REFER |
					     EXCHGID4_FLAG_SUPP_MOVED_MIGR |
					     EXCHGID4_FLAG_BIND_PRINC_STATEID |
					     EXCHGID4_FLAG_USE_NON_PNFS |
					     EXCHGID4_FLAG_USE_PNFS_MDS |
					     EXCHGID4_FLAG_USE_PNFS_DS |
					     EXCHGID4_FLAG_UPD_CONFIRMED_REC_A)
	     ) != 0)
>>>>>>> dd59241b
		return res_EXCHANGE_ID4->eir_status = NFS4ERR_INVAL;

	/* If client did not ask for pNFS related server roles than just set
	   server roles */
	pnfs_flags = arg_EXCHANGE_ID4->eia_flags & EXCHGID4_FLAG_MASK_PNFS;
	if (pnfs_flags == 0) {
		if (nfs_param.nfsv4_param.pnfs_mds)
			pnfs_flags |= EXCHGID4_FLAG_USE_PNFS_MDS;
		if (nfs_param.nfsv4_param.pnfs_ds)
			pnfs_flags |= EXCHGID4_FLAG_USE_PNFS_DS;
		if (pnfs_flags == 0)
			pnfs_flags |= EXCHGID4_FLAG_USE_NON_PNFS;
	}
	/* If client did ask for pNFS related server roles than try to match the
	   server roles to the client request. */
	else {
		if ((arg_EXCHANGE_ID4->eia_flags & EXCHGID4_FLAG_USE_PNFS_MDS)
		    && (nfs_param.nfsv4_param.pnfs_mds))
			pnfs_flags |= EXCHGID4_FLAG_USE_PNFS_MDS;
		if ((arg_EXCHANGE_ID4->eia_flags & EXCHGID4_FLAG_USE_PNFS_DS)
		    && (nfs_param.nfsv4_param.pnfs_ds))
			pnfs_flags |= EXCHGID4_FLAG_USE_PNFS_DS;
		if (pnfs_flags == 0)
			pnfs_flags |= EXCHGID4_FLAG_USE_NON_PNFS;
	}
	LogDebug(COMPONENT_CLIENTID,
		"EXCHANGE_ID pnfs_flags 0x%08x eia_flags 0x%08x",
		 pnfs_flags, arg_EXCHANGE_ID4->eia_flags);

	update = (arg_EXCHANGE_ID4->eia_flags &
		  EXCHGID4_FLAG_UPD_CONFIRMED_REC_A) != 0;

	server_addr = get_raddr(data->req->rq_xprt);

	/* Do we already have one or more records for client id (x)? */
	client_record = get_client_record(
		arg_EXCHANGE_ID4->eia_clientowner.co_ownerid.co_ownerid_val,
		arg_EXCHANGE_ID4->eia_clientowner.co_ownerid. co_ownerid_len,
		pnfs_flags, server_addr);

	if (client_record == NULL) {
		/* Some major failure */
		LogCrit(COMPONENT_CLIENTID, "EXCHANGE_ID failed");
		res_EXCHANGE_ID4->eir_status = NFS4ERR_SERVERFAULT;
		return res_EXCHANGE_ID4->eir_status;
	}

	/*
	 * The following checks are based on RFC5661
	 *
	 * This attempts to implement the logic described in
	 * 18.35.4. IMPLEMENTATION
	 */

	PTHREAD_MUTEX_lock(&client_record->cr_mutex);

	conf = client_record->cr_confirmed_rec;

	if (conf != NULL) {
		/* Need a reference to the confirmed record for below */
		inc_client_id_ref(conf);
	}

	if (conf != NULL && !update) {
		/* EXCHGID4_FLAG_UPD_CONFIRMED_REC_A not set
		 *
		 * Compare the client credentials, but don't compare
		 * the client address.  Doing so interferes with
		 * trunking and the ability of a client to reconnect
		 * after being assigned a new address.
		 */
		if (!nfs_compare_clientcred(&conf->cid_credential,
					    &data->credential)) {
			PTHREAD_MUTEX_lock(&conf->cid_mutex);
			if (!valid_lease(conf) || !client_id_has_state(conf)) {
				PTHREAD_MUTEX_unlock(&conf->cid_mutex);

				/* CASE 3, client collisions, old
				 * clientid is expired
				 *
				 * Expire clientid and release our reference.
				 */
				nfs_client_id_expire(conf, false);
				dec_client_id_ref(conf);
				conf = NULL;
			} else {
				PTHREAD_MUTEX_unlock(&conf->cid_mutex);
				/* CASE 3, client collisions, old
				 * clientid is not expired
				 */

				res_EXCHANGE_ID4->eir_status =
				    NFS4ERR_CLID_INUSE;

				/* Release our reference to the
				 * confirmed clientid.
				 */
				dec_client_id_ref(conf);
				goto out;
			}
		} else if (memcmp(arg_EXCHANGE_ID4->eia_clientowner.co_verifier,
				  conf->cid_incoming_verifier,
				  NFS4_VERIFIER_SIZE) == 0) {
			/* CASE 2, Non-Update on Existing Client ID
			 *
			 * Return what was last returned without
			 * changing any refcounts
			 */

			unconf = conf;
			res_EXCHANGE_ID4_ok->eir_flags |=
			    EXCHGID4_FLAG_CONFIRMED_R;
			goto return_ok;
		} else {
			/* CASE 5, client restart */
			/** @todo FSF: expire old clientid? */
		}
	} else if (conf != NULL) {
		/* EXCHGID4_FLAG_UPD_CONFIRMED_REC_A set */
		if (memcmp(arg_EXCHANGE_ID4->eia_clientowner.co_verifier,
			   conf->cid_incoming_verifier,
			   NFS4_VERIFIER_SIZE) == 0) {
			if (!nfs_compare_clientcred(&conf->cid_credential,
						    &data->credential)
			    || op_ctx->client == NULL
			    || conf->gsh_client == NULL
			    || op_ctx->client != conf->gsh_client) {
				/* CASE 9, Update but wrong principal */
				res_EXCHANGE_ID4->eir_status = NFS4ERR_PERM;
			} else {
				/* CASE 6, Update */
				/** @todo: we don't track or handle the things
				 *         that are updated, but we can still
				 *         allow the update.
				 */
				LogDebug(COMPONENT_CLIENTID,
					 "EXCHANGE_ID Update ignored");
				unconf = conf;
				res_EXCHANGE_ID4_ok->eir_flags |=
				    EXCHGID4_FLAG_CONFIRMED_R;
				goto return_ok;
			}
		} else {
			/* CASE 8, Update but wrong verifier */
			res_EXCHANGE_ID4->eir_status = NFS4ERR_NOT_SAME;
		}

		/* Release our reference to the confirmed clientid. */
		dec_client_id_ref(conf);

		goto out;
	} else if (conf == NULL && update) {
		/* CASE 7, Update but No Confirmed Record */
		res_EXCHANGE_ID4->eir_status = NFS4ERR_NOENT;
		goto out;
	}

	/* At this point, no matter what the case was above, we should
	 * remove any pre-existing unconfirmed record.
	 */

	unconf = client_record->cr_unconfirmed_rec;

	if (unconf != NULL) {
		/* CASE 4, replacement of unconfirmed record
		 *
		 * Delete the unconfirmed clientid record
		 * unhash the clientid record
		 */
		remove_unconfirmed_client_id(unconf);
	}

	/* Now we can proceed to build the new unconfirmed record. We
	 * have determined the clientid and setclientid_confirm values
	 * above.
	 */

	unconf = create_client_id(0,
				  client_record,
				  &data->credential,
				  data->minorversion);

	if (unconf == NULL) {
		/* Error already logged, return */
		res_EXCHANGE_ID4->eir_status = NFS4ERR_RESOURCE;
		goto out;
	}

	unconf->cid_create_session_sequence = 1;
	unconf->cid_create_session_slot.csr_status = NFS4ERR_SEQ_MISORDERED;

	glist_init(&unconf->cid_cb.v41.cb_session_list);

	memcpy(unconf->cid_incoming_verifier,
	       arg_EXCHANGE_ID4->eia_clientowner.co_verifier,
	       NFS4_VERIFIER_SIZE);

	if (gethostname(cid_server_owner,
			sizeof(cid_server_owner)) == -1) {
		/* Free the clientid record and return */
		free_client_id(unconf);
		res_EXCHANGE_ID4->eir_status = NFS4ERR_SERVERFAULT;
		goto out;
	}

	LogDebug(COMPONENT_CLIENTID, "Serving IP %s", cid_server_owner);

	rc = nfs_client_id_insert(unconf);

	if (rc != CLIENT_ID_SUCCESS) {
		/* Record is already freed, return. */
		res_EXCHANGE_ID4->eir_status =
					clientid_error_to_nfsstat_no_expire(rc);

		goto out;
	}

 return_ok:

	/* Build the reply */
	res_EXCHANGE_ID4_ok->eir_clientid = unconf->cid_clientid;
	res_EXCHANGE_ID4_ok->eir_sequenceid =
	    unconf->cid_create_session_sequence;

	res_EXCHANGE_ID4_ok->eir_flags |= client_record->cr_pnfs_flags;
	res_EXCHANGE_ID4_ok->eir_flags |= EXCHGID4_FLAG_SUPP_MOVED_REFER;

	res_EXCHANGE_ID4_ok->eir_state_protect.spr_how = SP4_NONE;

	owner_len = strlen(cid_server_owner);
	temp = gsh_malloc(owner_len + 1);
	memcpy(temp, cid_server_owner, owner_len + 1);

	res_EXCHANGE_ID4_ok->eir_server_owner.so_major_id.so_major_id_len =
	    owner_len;
	res_EXCHANGE_ID4_ok->eir_server_owner.so_major_id.so_major_id_val =
	    temp;

	res_EXCHANGE_ID4_ok->eir_server_owner.so_minor_id = 0;

	scope_len = strlen(cid_server_scope_suffix);
	temp = gsh_malloc(owner_len + scope_len + 1);
	memcpy(temp, cid_server_owner, owner_len);
	memcpy(temp + owner_len, cid_server_scope_suffix, scope_len + 1);

	res_EXCHANGE_ID4_ok->eir_server_scope.eir_server_scope_len =
	    owner_len + scope_len + 1;
	res_EXCHANGE_ID4_ok->eir_server_scope.eir_server_scope_val = temp;

	res_EXCHANGE_ID4_ok->eir_server_impl_id.eir_server_impl_id_len = 0;
	res_EXCHANGE_ID4_ok->eir_server_impl_id.eir_server_impl_id_val = NULL;

	res_EXCHANGE_ID4->eir_status = NFS4_OK;

	if (unconf == conf) {
		/* We just updated a confirmed clientid, release the refcount
		 * now.
		 */
		dec_client_id_ref(conf);
	}

 out:

	PTHREAD_MUTEX_unlock(&client_record->cr_mutex);

	/* Release our reference to the client record */
	dec_client_record_ref(client_record);

	return res_EXCHANGE_ID4->eir_status;
}

/**
 * @brief free memory alocated for nfs4_op_exchange_id result
 *
 * @param[in,out] resp Pointer to nfs4_op results
 */
void nfs4_op_exchange_id_Free(nfs_resop4 *res)
{
	EXCHANGE_ID4res *resp = &res->nfs_resop4_u.opexchange_id;
	EXCHANGE_ID4resok *resok = &resp->EXCHANGE_ID4res_u.eir_resok4;

	if (resp->eir_status == NFS4_OK) {
		gsh_free(resok->eir_server_scope.eir_server_scope_val);
		gsh_free(resok->eir_server_owner.so_major_id.so_major_id_val);
		gsh_free(resok->eir_server_impl_id.eir_server_impl_id_val);
	}
}<|MERGE_RESOLUTION|>--- conflicted
+++ resolved
@@ -105,16 +105,6 @@
 	if (data->minorversion == 0)
 		return res_EXCHANGE_ID4->eir_status = NFS4ERR_INVAL;
 
-<<<<<<< HEAD
-	if ((arg_EXCHANGE_ID4->
-	     eia_flags & ~(EXCHGID4_FLAG_SUPP_MOVED_REFER |
-			   EXCHGID4_FLAG_SUPP_MOVED_MIGR |
-			   EXCHGID4_FLAG_BIND_PRINC_STATEID |
-			   EXCHGID4_FLAG_USE_NON_PNFS |
-			   EXCHGID4_FLAG_USE_PNFS_MDS |
-			   EXCHGID4_FLAG_USE_PNFS_DS |
-			   EXCHGID4_FLAG_UPD_CONFIRMED_REC_A)) != 0)
-=======
 	if ((arg_EXCHANGE_ID4->eia_flags & ~(EXCHGID4_FLAG_SUPP_MOVED_REFER |
 					     EXCHGID4_FLAG_SUPP_MOVED_MIGR |
 					     EXCHGID4_FLAG_BIND_PRINC_STATEID |
@@ -123,7 +113,6 @@
 					     EXCHGID4_FLAG_USE_PNFS_DS |
 					     EXCHGID4_FLAG_UPD_CONFIRMED_REC_A)
 	     ) != 0)
->>>>>>> dd59241b
 		return res_EXCHANGE_ID4->eir_status = NFS4ERR_INVAL;
 
 	/* If client did not ask for pNFS related server roles than just set
