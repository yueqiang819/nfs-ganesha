--- conflicted
+++ resolved
@@ -113,12 +113,8 @@
   gid_t alt_groups[FSAL_NGROUPS_MAX];
 } lustrefsal_cred_t;
 
-<<<<<<< HEAD
-typedef struct
-=======
 #define MAX_LUSTRE_FSNAME 128
 typedef struct lustrefsal_export_context_t
->>>>>>> c89f93c4
 {
   char mount_point[FSAL_MAX_PATH_LEN];
   unsigned int mnt_len;         /* for optimizing concatenation */
