--- conflicted
+++ resolved
@@ -691,13 +691,7 @@
 	time_t first_path_down_resp_time;  /* Time when the server first sent
 					       NFS4ERR_CB_PATH_DOWN */
 	unsigned int cid_nb_session;	/*< Number of sessions stored */
-<<<<<<< HEAD
-	CREATE_SESSION4res cid_create_session_slot; /*< Cached response to
-							  last CREATE_SESSION */
-	unsigned cid_create_session_sequence;	/*< Sequence number for session
-=======
 	uint32_t cid_create_session_sequence;	/*< Sequence number for session
->>>>>>> dd59241b
 						   creation. */
 	CREATE_SESSION4res cid_create_session_slot; /*< Cached response to
 							  last CREATE_SESSION */
