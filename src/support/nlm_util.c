/*
 * Copyright IBM Corporation, 2010
 *  Contributor: Aneesh Kumar K.v  <aneesh.kumar@linux.vnet.ibm.com>
 *
 * * --------------------------
 *
 * This program is free software; you can redistribute it and/or
 * modify it under the terms of the GNU Lesser General Public
 * License as published by the Free Software Foundation; either
 * version 3 of the License, or (at your option) any later version.
 *
 * This program is distributed in the hope that it will be useful,
 * but WITHOUT ANY WARRANTY; without even the implied warranty of
 * MERCHANTABILITY or FITNESS FOR A PARTICULAR PURPOSE.  See the GNU
 * Lesser General Public License for more details.
 *
 * You should have received a copy of the GNU Lesser General Public
 * License along with this library; if not, write to the Free Software
 * Foundation, Inc., 51 Franklin Street, Fifth Floor, Boston, MA  02110-1301  USA
 *
 *
 */

#ifdef HAVE_CONFIG_H
#include "config.h"
#endif

#ifdef _SOLARIS
#include "solaris_port.h"
#endif

#include <stdio.h>
#include <string.h>
#include <pthread.h>
#include <fcntl.h>
#include <sys/file.h>           /* for having FNDELAY */
#include "HashData.h"
#include "HashTable.h"
#include "rpc.h"
#include <sys/time.h>
#include "log_macros.h"
#include "stuff_alloc.h"
#include "nfs23.h"
#include "nfs4.h"
#include "nfs_core.h"
#include "cache_inode.h"
#include "cache_content.h"
#include "nfs_exports.h"
#include "nfs_creds.h"
#include "nfs_tools.h"
#include "mount.h"
#include "nfs_proto_functions.h"
#include "nlm_util.h"
#include "nsm.h"
#include "nlm_async.h"

/*
 * nlm_lock_entry_t locking rule:
 * The value is always updated/read with nlm_lock_entry->lock held
 * If we have nlm_lock_list mutex held we can read it safely, because the
 * value is always updated while walking the list with nlm_lock_list_mutex held.
 * The updation happens as below:
 *  pthread_mutex_lock(nlm_lock_list_mutex)
 *  pthread_mutex_lock(nlm_entry->lock)
 *    update the nlm_entry value
 *  ........
 * The value is ref counted with nlm_lock_entry->ref_count so that a
 * parallel cancel/unlock won't endup freeing the datastructure. The last
 * release on the data structure ensure that it is freed.
 */
static struct glist_head nlm_lock_list;
#ifdef _DEBUG_MEMLEAKS
static struct glist_head nlm_all_locks;
#endif
static pthread_mutex_t nlm_lock_list_mutex;

/* nlm grace time tracking */
static struct timeval nlm_grace_tv;
#define NLM4_GRACE_PERIOD 10
/*
 * Time after which we should retry the granted
 * message request again
 */
#define NLM4_CLIENT_GRACE_PERIOD 3

const char *lock_result_str(int rc)
{
  switch(rc)
    {
      case NLM4_GRANTED:             return "NLM4_GRANTED";
      case NLM4_DENIED:              return "NLM4_DENIED";
      case NLM4_DENIED_NOLOCKS:      return "NLM4_DENIED_NOLOCKS";
      case NLM4_BLOCKED:             return "NLM4_BLOCKED";
      case NLM4_DENIED_GRACE_PERIOD: return "NLM4_DENIED_GRACE_PERIOD";
      case NLM4_DEADLCK:             return "NLM4_DEADLCK";
      case NLM4_ROFS:                return "NLM4_ROFS";
      case NLM4_STALE_FH:            return "NLM4_STALE_FH";
      case NLM4_FBIG:                return "NLM4_FBIG";
      case NLM4_FAILED:              return "NLM4_FAILED";
      default: return "Unknown";
    }
}

inline uint64_t lock_end(uint64_t start, uint64_t len)
{
  if(len == 0)
    return UINT64_MAX;
  else
    return start + len - 1;
}

void LogEntry(const char *reason, nlm_lock_entry_t *entry)
{
  struct nlm4_lockargs *arg = &entry->arg;
  struct nlm4_lock *nlm_lock = &arg->alock;

  if(isFullDebug(COMPONENT_NLM))
    {
      char fh_buff[1024], oh_buff[1024];
      netobj_to_string(&nlm_lock->oh, oh_buff, 1023);
      netobj_to_string(&nlm_lock->fh, fh_buff, 1023);
      LogFullDebug(COMPONENT_NLM,
                   "%s Entry: %p caller=%s, fh=%s, oh=%s, svid=%d, start=0x%llx, end=0x%llx, exclusive=%d, state=%s, ref_count=%d",
                   reason, entry, nlm_lock->caller_name, fh_buff,
                   oh_buff, nlm_lock->svid,
                   (unsigned long long) nlm_lock->l_offset,
                   (unsigned long long) lock_end(nlm_lock->l_offset, nlm_lock->l_len),
                   arg->exclusive, lock_result_str(entry->state), entry->ref_count);
    }
}

void LogLock(const char *reason, struct nlm4_lock *nlm_lock)
{
  if(isFullDebug(COMPONENT_NLM))
    {
      char fh_buff[1024], oh_buff[1024];
      netobj_to_string(&nlm_lock->oh, oh_buff, 1023);
      netobj_to_string(&nlm_lock->fh, fh_buff, 1023);
      LogFullDebug(COMPONENT_NLM,
                   "%s Lock: caller=%s, fh=%s, oh=%s, svid=%d, start=0x%llx, end=0x%llx",
                   reason, nlm_lock->caller_name, fh_buff,
                   oh_buff, nlm_lock->svid,
                   (unsigned long long) nlm_lock->l_offset,
                   (unsigned long long) lock_end(nlm_lock->l_offset, nlm_lock->l_len));
    }
}

void LogArgs(const char *reason, struct nlm4_lockargs *arg)
{
  struct nlm4_lock *nlm_lock = &arg->alock;

  if(isFullDebug(COMPONENT_NLM))
    {
      char fh_buff[1024], oh_buff[1024];
      netobj_to_string(&nlm_lock->oh, oh_buff, 1023);
      netobj_to_string(&nlm_lock->fh, fh_buff, 1023);
      LogFullDebug(COMPONENT_NLM,
                   "%s Lock: caller=%s, fh=%s, oh=%s, svid=%d, start=0x%llx, end=0x%llx, exclusive=%d",
                   reason, nlm_lock->caller_name, fh_buff,
                   oh_buff, nlm_lock->svid,
                   (unsigned long long) nlm_lock->l_offset,
                   (unsigned long long) lock_end(nlm_lock->l_offset, nlm_lock->l_len),
                   arg->exclusive);
    }
}

void LogKernel(struct nlm4_lockargs *arg, int exclusive)
{

  if(isDebug(COMPONENT_NLM))
    {
      struct nlm4_lock *nlm_lock = &arg->alock;
      char *type;
      switch(exclusive)
        {
          case 0: type = "F_RDLCK";
                  break;
          case 1: type = "F_WRLCK";
                  break;
          case 2: type = "F_UNLCK";
                  break;
        }
      LogDebug(COMPONENT_NLM,
               "%s start=0x%llx, end=0x%llx",
               type,
               (unsigned long long) nlm_lock->l_offset,
               (unsigned long long) lock_end(nlm_lock->l_offset, nlm_lock->l_len));
    }
}

void dump_entry(nlm_lock_entry_t *entry)
{
  char fh_buff[1024], oh_buff[1024];
  struct nlm4_lockargs *arg = &entry->arg;
  struct nlm4_lock *nlm_lock = &arg->alock;

  netobj_to_string(&nlm_lock->oh, oh_buff, 1023);
  netobj_to_string(&nlm_lock->fh, fh_buff, 1023);
  LogTest("Entry: %p caller=%s, fh=%s, oh=%s, svid=%d, start=0x%llx, end=0x%llx, exclusive=%d, state=%s, ref_count=%d",
          entry, nlm_lock->caller_name, fh_buff,
          oh_buff, nlm_lock->svid,
          (unsigned long long) nlm_lock->l_offset,
          (unsigned long long) lock_end(nlm_lock->l_offset, nlm_lock->l_len),
          arg->exclusive, lock_result_str(entry->state), entry->ref_count);
}

void dump_lock_list(void)
{
  struct glist_head *glist;
  nlm_lock_entry_t *entry = NULL;
  int count = 0;

  LogTest("\nLOCK LIST");
  glist_for_each(glist, &nlm_lock_list)
    {
      entry = glist_entry(glist, nlm_lock_entry_t, lock_list);

      count++;
      dump_entry(entry);
    }
  if(count)
    LogTest("\n");
  else
    LogTest("(empty)\n");
}

void dump_all_locks(void)
{
#ifdef _DEBUG_MEMLEAKS
  struct glist_head *glist;
  nlm_lock_entry_t *entry = NULL;
  int count = 0;

  LogTest("\nALL LOCKS");
  glist_for_each(glist, &nlm_all_locks)
    {
      entry = glist_entry(glist, nlm_lock_entry_t, all_locks);

      count++;
      dump_entry(entry);
    }
  if(count)
    LogTest("\n");
  else
    LogTest("(empty)\n");
#else
  return;
#endif
}

netobj *copy_netobj(netobj * dst, netobj * src)
{
    if(dst == NULL)
      return NULL;
    dst->n_len = 0;
    dst->n_bytes = (char *)Mem_Alloc(src->n_len);
    if(!dst->n_bytes)
      return NULL;
    dst->n_len = src->n_len;
    memcpy(dst->n_bytes, src->n_bytes, src->n_len);
    return dst;
}

void netobj_free(netobj * obj)
{
    if(obj->n_bytes)
        Mem_Free(obj->n_bytes);
}

static int netobj_compare(netobj * obj1, netobj * obj2)
{
    if(obj1->n_len != obj2->n_len)
        return 1;
    if(memcmp(obj1->n_bytes, obj2->n_bytes, obj1->n_len))
        return 1;
    return 0;
}

void netobj_to_string(netobj *obj, char *buffer, int maxlen)
{
  int left = maxlen, pos = 0;
  char *buf = buffer;
  buffer[0] = '\0';
  if (left < 10)
    return;
  buf += sprintf(buf, "%08x:", obj->n_len);
  left -= 9;
  while(left > 2 && pos < obj->n_len)
    {
      buf += sprintf(buf, "%02x", obj->n_bytes[pos]);
      left -= 2;
      pos++;
    }
}

static nlm_lock_entry_t *create_nlm_lock_entry(struct nlm4_lock *nlm_lock, netobj *cookie, int exclusive)
{
    nlm_lock_entry_t *nlm_entry;
    netobj empty_cookie;
    char *data = "";

    nlm_entry = (nlm_lock_entry_t *) Mem_Calloc_Label(1, sizeof(nlm_lock_entry_t),
                                                      "nlm_lock_entry_t");
    if(!nlm_entry)
        return NULL;

    nlm_entry->arg.alock.caller_name = Str_Dup(nlm_lock->caller_name);

    if(!copy_netobj(&nlm_entry->arg.alock.fh, &nlm_lock->fh))
        goto err_out;

    if(!copy_netobj(&nlm_entry->arg.alock.oh, &nlm_lock->oh))
        goto err_out;

    if(cookie == NULL)
      {
        cookie = &empty_cookie;
        empty_cookie.n_len = 0;
        empty_cookie.n_bytes = data;
      }

    if(!copy_netobj(&nlm_entry->arg.cookie, cookie))
      goto err_out;

    nlm_entry->arg.alock.svid = nlm_lock->svid;
    nlm_entry->arg.alock.l_offset = nlm_lock->l_offset;
    nlm_entry->arg.alock.l_len = nlm_lock->l_len;
    nlm_entry->arg.exclusive = exclusive;
    nlm_entry->ref_count = 0;
    pthread_mutex_init(&nlm_entry->lock, NULL);
#ifdef _DEBUG_MEMLEAKS
    glist_add_tail(&nlm_all_locks, &nlm_entry->all_locks);
#endif
    return nlm_entry;
err_out:
    Mem_Free(nlm_entry->arg.alock.caller_name);
    netobj_free(&nlm_entry->arg.alock.fh);
    netobj_free(&nlm_entry->arg.alock.oh);
    netobj_free(&nlm_entry->arg.cookie);
    Mem_Free(nlm_entry);
    return NULL;
}

static inline nlm_lock_entry_t *nlm4_lock_to_nlm_lock_entry(struct nlm4_lock *nlm_lock, netobj *cookie)
{
  return create_nlm_lock_entry(nlm_lock, cookie, 0);
}

static inline nlm_lock_entry_t *nlm4_lockargs_to_nlm_lock_entry(struct nlm4_lockargs *args)
{
  return create_nlm_lock_entry(&args->alock, &args->cookie, args->exclusive);
}

void nlm_lock_entry_to_nlm_holder(nlm_lock_entry_t * nlm_entry,
                                  struct nlm4_holder *holder)
{
    /*
     * Take the lock to make sure other threads don't update
     * nlm_entry contents in parallel
     */
    pthread_mutex_lock(&nlm_entry->lock);
    holder->exclusive = nlm_entry->arg.exclusive;
    holder->oh = nlm_entry->arg.alock.oh;
    holder->svid = nlm_entry->arg.alock.svid;
    holder->l_offset = nlm_entry->arg.alock.l_offset;
    holder->l_len = nlm_entry->arg.alock.l_len;
    pthread_mutex_unlock(&nlm_entry->lock);
}

int nlm_lock_entry_get_state(nlm_lock_entry_t * nlm_entry)
{
    int lck_state;
    pthread_mutex_lock(&nlm_entry->lock);
    lck_state = nlm_entry->state;
    pthread_mutex_unlock(&nlm_entry->lock);
    return lck_state;
}

static void nlm_lock_entry_inc_ref(nlm_lock_entry_t * nlm_entry)
{
    pthread_mutex_lock(&nlm_entry->lock);
    nlm_entry->ref_count++;
    pthread_mutex_unlock(&nlm_entry->lock);
}

void nlm_lock_entry_dec_ref(nlm_lock_entry_t *nlm_entry) 
{
    int to_free = 0;
    pthread_mutex_lock(&nlm_entry->lock);
    nlm_entry->ref_count--;
    if(!nlm_entry->ref_count)
        {
            /*
             * We should already be removed from the lock_list
             * So we can free the lock_entry without any locking
             */
            to_free = 1;
        }
    pthread_mutex_unlock(&nlm_entry->lock);
    if(to_free)
        {
            LogEntry("nlm_lock_entry_dec_ref Freeing", nlm_entry);
#ifdef _DEBUG_MEMLEAKS
            glist_del(&nlm_entry->all_locks);
#endif

	    /** @todo : Use SAL to manage state */
            //cache_inode_unpin_pentry(nlm_entry->pentry, nlm_entry->pclient, nlm_entry->ht);
            Mem_Free(nlm_entry->arg.alock.caller_name);
            netobj_free(&nlm_entry->arg.alock.fh);
            netobj_free(&nlm_entry->arg.alock.oh);
            netobj_free(&nlm_entry->arg.cookie);
            Mem_Free(nlm_entry);
        }
}

static void do_nlm_remove_from_locklist(nlm_lock_entry_t * nlm_entry)
{
    /*
     * If some other thread is holding a reference to this nlm_lock_entry
     * don't free the structure. But drop from the lock list
     */
    glist_del(&nlm_entry->lock_list);
    nlm_lock_entry_dec_ref(nlm_entry);
}

void nlm_remove_from_locklist(nlm_lock_entry_t * nlm_entry)
{
    pthread_mutex_lock(&nlm_lock_list_mutex);
    do_nlm_remove_from_locklist(nlm_entry);
    pthread_mutex_unlock(&nlm_lock_list_mutex);
}

static inline int different_files(struct nlm4_lock *lock1, struct nlm4_lock *lock2)
{
  return netobj_compare(&lock1->fh, &lock2->fh);
}

/* This is not complete, it doesn't check the owner's IP address...*/
static inline int different_owners(struct nlm4_lock *lock1, struct nlm4_lock *lock2)
{
  if(lock1->svid != lock2->svid)
    return 1;
  if(netobj_compare(&lock1->oh, &lock2->oh))
    return 1;
  return strcmp(lock1->caller_name, lock2->caller_name);
}

static inline int different_lock(struct nlm4_lockargs *lock1, struct nlm4_lockargs *lock2)
{
  return (lock1->alock.l_offset != lock2->alock.l_offset) ||
         (lock1->alock.l_len    != lock2->alock.l_len) ||
         (lock1->exclusive      != lock2->exclusive);
}

static nlm_lock_entry_t *get_nlm_overlapping_entry(struct nlm4_lock *nlm_lock,
                                                   int exclusive)
{
    int overlap = 0;
    struct glist_head *glist;
    nlm_lock_entry_t *nlm_entry = NULL;
    uint64_t nlm_entry_end, nlm_lock_end;

    glist_for_each(glist, &nlm_lock_list)
        {
            nlm_entry = glist_entry(glist, nlm_lock_entry_t, lock_list);

            LogEntry("get_nlm_overlapping_entry Checking", nlm_entry);

            if(different_files(&nlm_entry->arg.alock, nlm_lock))
                continue;

            if(nlm_entry->state != NLM4_GRANTED)
                continue;

            if(nlm_entry->arg.alock.l_len)
                nlm_entry_end = nlm_entry->arg.alock.l_offset + nlm_entry->arg.alock.l_len;
            else
                nlm_entry_end = UINT64_MAX;

            if(nlm_lock->l_len)
                nlm_lock_end = nlm_lock->l_offset + nlm_lock->l_len;
            else
                nlm_lock_end = UINT64_MAX;

            if((nlm_entry_end > nlm_lock->l_offset) &&
               (nlm_lock_end > nlm_entry->arg.alock.l_offset))
                {
                    /* lock overlaps see if we can allow */
                    if(nlm_entry->arg.exclusive || exclusive)
                        {
                            overlap = 1;
                            break;
                        }
                }
        }

    if(!overlap)
        return NULL;

    nlm_lock_entry_inc_ref(nlm_entry);
    return nlm_entry;
}

nlm_lock_entry_t *nlm_overlapping_entry(struct nlm4_lock * nlm_lock, int exclusive)
{
    nlm_lock_entry_t *nlm_entry;

    pthread_mutex_lock(&nlm_lock_list_mutex);
    nlm_entry = get_nlm_overlapping_entry(nlm_lock, exclusive);
    pthread_mutex_unlock(&nlm_lock_list_mutex);

    return nlm_entry;
}

/* We need to iterate over the full lock list and remove
 * any mapping entry. And l_offset = 0 and l_len = 0 nlm_lock
 * implies remove all entries
 */
static void nlm_merge_lock_entry(struct nlm4_lock *nlm_lock)
{
    nlm_lock_entry_t *nlm_entry;
    uint64_t nlm_entry_end;
    uint64_t nlm_lock_end;
    struct glist_head *glist, *glistn;

    glist_for_each_safe(glist, glistn, &nlm_lock_list)
        {
            nlm_entry = glist_entry(glist, nlm_lock_entry_t, lock_list);

            if(different_files(&nlm_entry->arg.alock, nlm_lock))
                continue;

            if(different_owners(&nlm_entry->arg.alock, nlm_lock))
                continue;

            nlm_entry_end = lock_end(nlm_entry->arg.alock.l_offset, nlm_entry->arg.alock.l_len);
            nlm_lock_end = lock_end(nlm_lock->l_offset, nlm_lock->l_len);

            if((nlm_lock_end + 1) < nlm_entry->arg.alock.l_offset)
                /* nothing to merge */
                continue;

            if((nlm_entry_end + 1) < nlm_lock->l_offset)
                /* nothing to merge */
                continue;

            /* nlm_entry touches or overlaps nlm_lock, expand nlm_lock */
            if(nlm_lock_end < nlm_entry_end)
                /* Expand end of nlm_lock */
                nlm_lock_end = nlm_entry_end;

            if(nlm_entry->arg.alock.l_offset < nlm_lock->l_offset)
                /* Expand start of nlm_lock */
                nlm_entry->arg.alock.l_offset = nlm_lock->l_offset;

            /* Compute new lock length */
            nlm_lock->l_len = nlm_lock_end - nlm_entry->arg.alock.l_offset + 1;

            /* Remove merged entry */
            LogEntry("nlm_merge_lock_entry Merging", nlm_entry);
            do_nlm_remove_from_locklist(nlm_entry);
        }
}

nlm_lock_entry_t *nlm_add_to_locklist(struct nlm4_lockargs * arg,
                cache_entry_t * pentry, cache_inode_client_t * pclient,
                fsal_op_context_t * pcontext)
{
    int allow = 1, overlap = 0;
    int exclusive = arg->exclusive;
    struct glist_head *glist;
    struct nlm4_lock *nlm_lock = &arg->alock;
    nlm_lock_entry_t *nlm_entry;
<<<<<<< HEAD
    uint64_t nlm_entry_end, nlm_lock_end;
#ifdef PIN_CACHE_ENTRIES
=======
    uint64_t nlm_entry_end, nlm_lock_end = lock_end(nlm_lock->l_offset, nlm_lock->l_len);
>>>>>>> 3437d213
    cache_inode_status_t pstatus;
#endif

    pthread_mutex_lock(&nlm_lock_list_mutex);
    /*
     * First search for a blocked request. Client can ignore the blocked
     * request and keep sending us new lock request again and again. So if
     * we have a mapping blocked request return that
     */
    glist_for_each(glist, &nlm_lock_list)
        {
            nlm_entry = glist_entry(glist, nlm_lock_entry_t, lock_list);

            if(different_files(&nlm_entry->arg.alock, nlm_lock))
                continue;

            if(different_owners(&nlm_entry->arg.alock, nlm_lock))
                continue;

            if(nlm_entry->state != NLM4_BLOCKED)
                continue;

            if(different_lock(&nlm_entry->arg, arg))
                continue;
            /*
             * We have matched all atribute of the nlm4_lock.
             * Just return the nlm_entry with ref count inc
             */
            nlm_lock_entry_inc_ref(nlm_entry);
            pthread_mutex_unlock(&nlm_lock_list_mutex);
            LogEntry("nlm_add_to_locklist Found blocked", nlm_entry);
            return nlm_entry;
        }

    glist_for_each(glist, &nlm_lock_list)
        {
            nlm_entry = glist_entry(glist, nlm_lock_entry_t, lock_list);

            if(different_files(&nlm_entry->arg.alock, nlm_lock))
                continue;

            // TODO: should we skip blocked locks?

            nlm_entry_end = lock_end(nlm_entry->arg.alock.l_offset, nlm_entry->arg.alock.l_len);

            if((nlm_entry_end >= nlm_lock->l_offset) &&
               (nlm_entry->arg.alock.l_offset <= nlm_lock_end))
                {
                    /* lock overlaps see if we can allow 
                     * allow if neither lock is exclusive or the owner is the same
                     */
                    if((nlm_entry->arg.exclusive || exclusive) &&
                       different_owners(&nlm_entry->arg.alock, nlm_lock))
                        {
                            allow = 0;
                            break;
                        }
                }
            if(nlm_entry_end >= nlm_lock_end &&
               nlm_entry->arg.alock.l_offset <= nlm_lock->l_offset &&
               nlm_entry->arg.exclusive == exclusive &&
               nlm_entry->state != NLM4_BLOCKED)
                {
                    /* Found an entry that entirely overlaps the new entry 
                     * (and due to the preceding test does not prevent
                     * granting this lock - therefore there can't be any
                     * other locks that would prevent granting this lock
                     */
                    if(!different_owners(&nlm_entry->arg.alock, nlm_lock))
                        {
                            /* The lock actually has the same owner, we're done */
                            nlm_lock_entry_inc_ref(nlm_entry);
                            pthread_mutex_unlock(&nlm_lock_list_mutex);
                            LogEntry("nlm_add_to_locklist Found existing", nlm_entry);
                            return nlm_entry;
                        }

                    LogEntry("nlm_add_to_locklist Found overlapping", nlm_entry);
                    overlap = 1;
                }
        }

    if(allow)
        {
            if(!overlap)
                {
                    /* Need to call down to the FSAL for this lock */
                    LogKernel(arg, arg->exclusive);
                }
            /* Merge any touching or overlapping locks into this one */
            nlm_merge_lock_entry(nlm_lock);
        }

    nlm_entry = nlm4_lockargs_to_nlm_lock_entry(arg);
    if(!nlm_entry)
        goto error_out;

#ifdef PIN_CACHE_ENTRIES
    /* Pin the cache entry */
    pstatus = cache_inode_pin_pentry(pentry, pclient, pcontext);
    if(pstatus != CACHE_INODE_SUCCESS)
        goto free_nlm_entry;
#endif

    /* Store pentry and pclient for using during removal */
    nlm_entry->pentry = pentry;
    nlm_entry->pclient = pclient;

    /*
     * Add nlm_entry to the lock list with
     * granted or blocked state. Since we haven't yet added
     * nlm_lock_entry to the lock list, no other threads can
     * find this lock entry. So no need to take the lock.
     */
    if(allow)
        nlm_entry->state = NLM4_GRANTED;
    else
        nlm_entry->state = NLM4_BLOCKED;
 
    LogEntry("nlm_add_to_locklist new entry", nlm_entry);

    /*
     * +1 for being on the list
     * +1 for the refcount returned
     */
    nlm_entry->ref_count += 2;
    glist_add_tail(&nlm_lock_list, &nlm_entry->lock_list);

error_out:
    pthread_mutex_unlock(&nlm_lock_list_mutex);
    return nlm_entry;

#ifdef PIN_CACHE_ENTRIES
free_nlm_entry:
    nlm_lock_entry_dec_ref(nlm_entry);
    nlm_entry = NULL;
    goto error_out;
#endif
}

void nlm_init_locklist(void)
{
    init_glist(&nlm_lock_list);
#ifdef _DEBUG_MEMLEAKS
    init_glist(&nlm_all_locks);
#endif
    pthread_mutex_init(&nlm_lock_list_mutex, NULL);
}

nlm_lock_entry_t *nlm_find_lock_entry(struct nlm4_lock *nlm_lock,
                                      int exclusive, int state)
{
    nlm_lock_entry_t *nlm_entry;
    struct glist_head *glist;
    pthread_mutex_lock(&nlm_lock_list_mutex);
    glist_for_each(glist, &nlm_lock_list)
        {
            nlm_entry = glist_entry(glist, nlm_lock_entry_t, lock_list);

            LogEntry("nlm_find_lock_entry Checking", nlm_entry);

            if(strcmp(nlm_entry->arg.alock.caller_name, nlm_lock->caller_name))
                continue;
            if(different_files(&nlm_entry->arg.alock, nlm_lock))
                continue;
            if(netobj_compare(&nlm_entry->arg.alock.oh, &nlm_lock->oh))
                continue;
            if(nlm_entry->arg.alock.svid != nlm_lock->svid)
                continue;
            if(state == NLM4_GRANTED)
                {
                    /*
                     * We don't check the below flag when looking for
                     * lock in the lock list with state granted. Lookup
                     * with state granted happens for unlock operation
                     * and RFC says it should only match caller_name, fh,oh
                     * and svid
                     */
                    break;
                }
            if(nlm_entry->arg.alock.l_offset != nlm_lock->l_offset)
                continue;
            if(nlm_entry->arg.alock.l_len != nlm_lock->l_len)
                continue;
            if(nlm_entry->arg.exclusive != exclusive)
                continue;
            if(nlm_entry->state != state)
                continue;
            /* We have matched all atribute of the nlm4_lock */
            break;
        }
    if(glist == &nlm_lock_list)
        nlm_entry = NULL;
    else
      {
        nlm_lock_entry_inc_ref(nlm_entry);
        LogEntry("nlm_find_lock_entry Found", nlm_entry);
      }
    pthread_mutex_unlock(&nlm_lock_list_mutex);

    return nlm_entry;
}

static nlm_lock_entry_t *nlm_lock_entry_t_dup(nlm_lock_entry_t * orig_nlm_entry)
{
    nlm_lock_entry_t *nlm_entry;
    nlm_entry = (nlm_lock_entry_t *) Mem_Calloc_Label(1, sizeof(nlm_lock_entry_t),
                                                      "nlm_lock_entry_t");
    if(!nlm_entry)
        return NULL;
    nlm_entry->arg.alock.caller_name = Str_Dup(orig_nlm_entry->arg.alock.caller_name);
    if(!copy_netobj(&nlm_entry->arg.alock.fh, &orig_nlm_entry->arg.alock.fh))
        goto err_out;
    if(!copy_netobj(&nlm_entry->arg.alock.oh, &orig_nlm_entry->arg.alock.oh))
        goto err_out;
    if(!copy_netobj(&nlm_entry->arg.cookie, &orig_nlm_entry->arg.cookie))
        goto err_out;
    nlm_entry->arg.alock.svid = orig_nlm_entry->arg.alock.svid;
    nlm_entry->arg.alock.l_offset = orig_nlm_entry->arg.alock.l_offset;
    nlm_entry->arg.alock.l_len = orig_nlm_entry->arg.alock.l_len;
    nlm_entry->state = orig_nlm_entry->state;
    nlm_entry->arg.exclusive = orig_nlm_entry->arg.exclusive;
    nlm_entry->ref_count = 0;
    pthread_mutex_init(&nlm_entry->lock, NULL);
    nlm_entry->pentry = orig_nlm_entry->pentry;
    nlm_entry->pclient = orig_nlm_entry->pclient;
    nlm_entry->ht = orig_nlm_entry->ht;
    //cache_inode_pin_pentry(nlm_entry->pentry, nlm_entry->pclient, NULL);
#ifdef _DEBUG_MEMLEAKS
    glist_add_tail(&nlm_all_locks, &nlm_entry->all_locks);
#endif
    return nlm_entry;
err_out:
    Mem_Free(nlm_entry->arg.alock.caller_name);
    netobj_free(&nlm_entry->arg.alock.fh);
    netobj_free(&nlm_entry->arg.alock.oh);
    netobj_free(&nlm_entry->arg.cookie);
    Mem_Free(nlm_entry);
    return NULL;

}

/* Subtract a lock from a lock entry, placing any remaining bits into the split list. */
static void subtract_lock_from_entry(nlm_lock_entry_t *nlm_entry,
                                     struct nlm4_lock *nlm_lock,
                                     struct glist_head *split_list)
{
    uint64_t nlm_entry_end = lock_end(nlm_entry->arg.alock.l_offset, nlm_entry->arg.alock.l_len);
    uint64_t nlm_lock_end = lock_end(nlm_lock->l_offset, nlm_lock->l_len);
    nlm_lock_entry_t *nlm_entry_left = NULL;
    nlm_lock_entry_t *nlm_entry_right = NULL;

    if(nlm_lock_end < nlm_entry->arg.alock.l_offset)
        /* nothing to split */
        return;

    if(nlm_entry_end < nlm_lock->l_offset)
        /* nothing to split */
        return;

    if((nlm_lock->l_offset <= nlm_entry->arg.alock.l_offset) &&
       nlm_lock_end >= nlm_entry_end)
      {
        /* Fully overlap */
        LogEntry("subtract_lock_from_entry Remove Complete", nlm_entry);
        goto complete_remove;
      }

    LogEntry("subtract_lock_from_entry Split", nlm_entry);

    /* Delete the old entry and add one or two new entries */
    if(nlm_lock->l_offset > nlm_entry->arg.alock.l_offset)
        {
            nlm_entry_left = nlm_lock_entry_t_dup(nlm_entry);
            /* FIXME handle error */
            if(nlm_entry_left)
              {
                nlm_entry_left->arg.alock.l_len = nlm_lock->l_offset - nlm_entry->arg.alock.l_offset;
                LogEntry("subtract_lock_from_entry left split", nlm_entry_left);
                nlm_lock_entry_inc_ref(nlm_entry_left);
                glist_add_tail(split_list, &(nlm_entry_left->lock_list));
              }
        }

    if(nlm_lock_end < nlm_entry_end)
        {
            nlm_entry_right = nlm_lock_entry_t_dup(nlm_entry);
            /* FIXME handle error */
            if(nlm_entry_right)
              {
                nlm_entry_right->arg.alock.l_offset = nlm_lock_end + 1;
                nlm_entry_right->arg.alock.l_len = nlm_entry_end - nlm_lock_end;
                LogEntry("subtract_lock_from_entry right split", nlm_entry_right);
                nlm_lock_entry_inc_ref(nlm_entry_right);
                glist_add_tail(split_list, &(nlm_entry_right->lock_list));
              }
        }

complete_remove:
    do_nlm_remove_from_locklist(nlm_entry);
}

/* Subtract a lock from a list of locks, possibly splitting entries in the list. */
void subtract_lock_from_list(struct nlm4_lock *nlm_lock,
                             struct glist_head *list,
                             int care_about_owner)
{
    nlm_lock_entry_t *nlm_entry;
    struct glist_head split_lock_list;
    struct glist_head *glist, *glistn;

    init_glist(&split_lock_list);

    glist_for_each_safe(glist, glistn, list)
        {
            nlm_entry = glist_entry(glist, nlm_lock_entry_t, lock_list);

            if(different_files(&nlm_entry->arg.alock, nlm_lock))
                continue;

            if(care_about_owner && different_owners(&nlm_entry->arg.alock, nlm_lock))
                continue;
            /*
             * We have matched all atribute of the nlm4_lock
             * Even though we are taking a reference to nlm_entry, we
             * don't inc the ref count because we want to drop the lock entry.
             */
            subtract_lock_from_entry(nlm_entry, nlm_lock, &split_lock_list);
        }

    /* now add the split lock list */
    glist_add_list_tail(list, &split_lock_list);
}

void subtract_list_from_list(struct glist_head *target,
                             struct glist_head *source,
                             struct nlm4_lock *nlm_lock)
{
  nlm_lock_entry_t *nlm_entry;
  struct glist_head *glist, *glistn;

  glist_for_each_safe(glist, glistn, source)
      {
          nlm_entry = glist_entry(glist, nlm_lock_entry_t, lock_list);

          if(different_files(&nlm_entry->arg.alock, nlm_lock))
              continue;

          subtract_lock_from_list(&nlm_entry->arg.alock, target, 0);
      }
}

void send_kernel_unlock(struct glist_head *list)
{
  nlm_lock_entry_t *nlm_entry;
  struct glist_head *glist, *glistn;

  glist_for_each_safe(glist, glistn, list)
      {
          nlm_entry = glist_entry(glist, nlm_lock_entry_t, lock_list);

          LogKernel(&nlm_entry->arg, 2);

          do_nlm_remove_from_locklist(nlm_entry);
      }
}

/* We need to iterate over the full lock list and remove
 * any mapping entry. And l_offset = 0 and l_len = 0 nlm_lock
 * implies remove all entries
 */
void nlm_delete_lock_entry(struct nlm4_lock *nlm_lock)
{
  nlm_lock_entry_t *nlm_entry;

  pthread_mutex_lock(&nlm_lock_list_mutex);

  LogFullDebug(COMPONENT_NLM,
               "----------------------------------------------------------------------");
  LogLock("nlm_delete_lock_entry Subtracting", nlm_lock);
  LogFullDebug(COMPONENT_NLM,
               "----------------------------------------------------------------------");

  subtract_lock_from_list(nlm_lock, &nlm_lock_list, 1);

  nlm_entry = nlm4_lock_to_nlm_lock_entry(nlm_lock, NULL);
  if(nlm_entry != NULL)
    {
      struct glist_head kernel_unlock_list;

      init_glist(&kernel_unlock_list);
      nlm_entry->ref_count += 1;
      glist_add_tail(&kernel_unlock_list, &nlm_entry->lock_list);
      LogFullDebug(COMPONENT_NLM,
                   "----------------------------------------------------------------------");
      LogLock("nlm_delete_lock_entry Generating Kernel Unlock List", nlm_lock);
      LogFullDebug(COMPONENT_NLM,
                   "----------------------------------------------------------------------");
      subtract_list_from_list(&kernel_unlock_list, &nlm_lock_list, nlm_lock);
      send_kernel_unlock(&kernel_unlock_list);
    }

  LogFullDebug(COMPONENT_NLM,
               "----------------------------------------------------------------------");
  LogLock("nlm_delete_lock_entry Done", nlm_lock);
  LogFullDebug(COMPONENT_NLM,
               "----------------------------------------------------------------------");

  pthread_mutex_unlock(&nlm_lock_list_mutex);
}

nlm_lock_entry_t *nlm_find_lock_entry_by_cookie(netobj * cookie)
{
    nlm_lock_entry_t *nlm_entry;
    struct glist_head *glist;
    char buffer[1024];

    netobj_to_string(cookie, buffer, 1024);
    LogFullDebug(COMPONENT_NLM,
                 "nlm_find_lock_entry_by_cookie searching for %s", buffer);
    pthread_mutex_lock(&nlm_lock_list_mutex);
    glist_for_each(glist, &nlm_lock_list)
        {
            nlm_entry = glist_entry(glist, nlm_lock_entry_t, lock_list);
            netobj_to_string(&nlm_entry->arg.cookie, buffer, 1024);
            LogFullDebug(COMPONENT_NLM,
                         "nlm_find_lock_entry_by_cookie checking %s", buffer);
            if(!netobj_compare(&nlm_entry->arg.cookie, cookie))
                break;
        }
    if(glist == &nlm_lock_list)
        nlm_entry = NULL;
    else
        nlm_lock_entry_inc_ref(nlm_entry);
    pthread_mutex_unlock(&nlm_lock_list_mutex);
    return nlm_entry;
}

int start_nlm_grace_period(void)
{
    return gettimeofday(&nlm_grace_tv, NULL);
}

int in_nlm_grace_period(void)
{
    struct timeval tv;
    if(nlm_grace_tv.tv_sec == 0)
        return 0;

    if(gettimeofday(&tv, NULL) == 0)
        {
            if(tv.tv_sec < (nlm_grace_tv.tv_sec + NLM4_GRACE_PERIOD))
                {
                    return 1;
                }
            else
                {
                    nlm_grace_tv.tv_sec = 0;
                    return 0;
                }
        }
    return 0;
}

void nlm_init(void)
{
    nlm_async_callback_init();
    nlm_init_locklist();
    nsm_unmonitor_all();
    start_nlm_grace_period();
}

void nlm_node_recovery(char *name,
                       fsal_op_context_t * pcontext,
                       cache_inode_client_t * pclient, hash_table_t * ht)
{
    nlm_lock_entry_t *nlm_entry;
    struct glist_head *glist, *glistn;

    LogDebug(COMPONENT_NLM, "Recovery for host %s", name);

    pthread_mutex_lock(&nlm_lock_list_mutex);
    glist_for_each_safe(glist, glistn, &nlm_lock_list)
        {
            nlm_entry = glist_entry(glist, nlm_lock_entry_t, lock_list);
            if(strcmp(nlm_entry->arg.alock.caller_name, name))
                continue;

            /*
             * inc ref so that we can remove entry from the list
             * and still use the lock entry values
             */
            nlm_lock_entry_inc_ref(nlm_entry);

            /*
             * now remove the from locklist
             */
            do_nlm_remove_from_locklist(nlm_entry);

            /*
             * We don't inc ref count because we want to drop the lock entry
             */
            if(nlm_entry->state == NLM4_GRANTED)
                {
                    /*
                     * Submit the async request to send granted response for
                     * locks that can be granted
                     */
                    nlm_grant_blocked_locks(&nlm_entry->arg.alock.fh);
                }
            nlm_lock_entry_dec_ref(nlm_entry);
        }
    pthread_mutex_unlock(&nlm_lock_list_mutex);
}

int nlm_monitor_host(char *name)
{
    nlm_lock_entry_t *nlm_entry;
    struct glist_head *glist;

    pthread_mutex_lock(&nlm_lock_list_mutex);
    glist_for_each(glist, &nlm_lock_list)
        {
            nlm_entry = glist_entry(glist, nlm_lock_entry_t, lock_list);
            if(!strcmp(nlm_entry->arg.alock.caller_name, name))
                {
                    /* there is already a lock with the same
                     * caller_name. So we should already be monitoring
                     * the host
                     */
                    pthread_mutex_unlock(&nlm_lock_list_mutex);
                    return 0;
                }
        }
    pthread_mutex_unlock(&nlm_lock_list_mutex);
    /* There is nobody monitoring the host */
    LogFullDebug(COMPONENT_NLM, "Monitoring host %s", name);
    return nsm_monitor(name);
}

int nlm_unmonitor_host(char *name)
{
    nlm_lock_entry_t *nlm_entry;
    struct glist_head *glist;

    pthread_mutex_lock(&nlm_lock_list_mutex);
    glist_for_each(glist, &nlm_lock_list)
        {
            nlm_entry = glist_entry(glist, nlm_lock_entry_t, lock_list);
            if(!strcmp(nlm_entry->arg.alock.caller_name, name))
                {
                    /* We have locks tracking the same caller_name
                     * we cannot unmonitor the host now. We will do
                     * it for the last unlock from the host
                     */
                    pthread_mutex_unlock(&nlm_lock_list_mutex);
                    return 0;
                }
        }
    pthread_mutex_unlock(&nlm_lock_list_mutex);
    /* There is nobody holding a lock with host */
    LogFullDebug(COMPONENT_NLM, "Unmonitoring host %s", name);
    return nsm_unmonitor(name);
}

static void nlm4_send_grant_msg(void *arg)
{
    int retval;
    struct nlm4_testargs inarg;
    nlm_lock_entry_t *nlm_entry = (nlm_lock_entry_t *) arg;
    char buffer[1024];

    /* If we fail allocation the best is to delete the block entry
     * so that client can try again and get the lock. May be
     * by then we are able to allocate objects
     */
    if(!copy_netobj(&inarg.alock.fh, &nlm_entry->arg.alock.fh))
        {
            goto free_nlm_lock_entry;
        }
    if(!copy_netobj(&inarg.alock.oh, &nlm_entry->arg.alock.oh))
        {
            netobj_free(&inarg.alock.fh);
            goto free_nlm_lock_entry;
        }

    if(!copy_netobj(&inarg.cookie, &nlm_entry->arg.cookie))
        {
            netobj_free(&inarg.alock.oh);
            netobj_free(&inarg.alock.fh);
            goto free_nlm_lock_entry;
        }
    inarg.alock.caller_name = Str_Dup(nlm_entry->arg.alock.caller_name);
    if(!inarg.alock.caller_name)
        {
            netobj_free(&inarg.cookie);
            netobj_free(&inarg.alock.oh);
            netobj_free(&inarg.alock.fh);
            goto free_nlm_lock_entry;
        }
    inarg.exclusive = nlm_entry->arg.exclusive;
    inarg.alock.svid = nlm_entry->arg.alock.svid;
    inarg.alock.l_offset = nlm_entry->arg.alock.l_offset;
    inarg.alock.l_len = nlm_entry->arg.alock.l_len;
    netobj_to_string(&inarg.cookie, buffer, 1024);
    LogDebug(COMPONENT_NLM,
             "nlm4_send_grant_msg Sending GRANTED for %p svid=%d start=%llx len=%llx cookie=%s",
             nlm_entry, nlm_entry->arg.alock.svid,
             (unsigned long long) nlm_entry->arg.alock.l_offset, (unsigned long long) nlm_entry->arg.alock.l_len,
             buffer);

    retval = nlm_send_async(NLMPROC4_GRANTED_MSG, nlm_entry->arg.alock.caller_name, &inarg, nlm_entry);
    Mem_Free(inarg.alock.caller_name);
    netobj_free(&inarg.alock.fh);
    netobj_free(&inarg.alock.oh);
    netobj_free(&inarg.cookie);

    /* If success, we are done. */
    if(retval == RPC_SUCCESS)
      return;

    /*
     * We are not able call granted callback. Some client may retry
     * the lock again. So remove the existing blocked nlm entry
     */
    LogMajor(COMPONENT_NLM,
             "%s: GRANTED_MSG RPC call failed with return code %d. Removing the blocking lock",
             __func__, retval);

free_nlm_lock_entry:
    nlm_remove_from_locklist(nlm_entry);
    /*
     * Submit the async request to send granted response for
     * locks that can be granted, because of this removal
     * from the lock list. If the client is lucky. It
     * will send the lock request again and before the
     * block locks are granted it gets the lock.
     */
    nlm_grant_blocked_locks(&nlm_entry->arg.alock.fh);
    nlm_lock_entry_dec_ref(nlm_entry);
    return;
}

static void do_nlm_grant_blocked_locks(void *arg)
{
    netobj *fh;
    struct nlm4_lock nlm_lock;
    nlm_lock_entry_t *nlm_entry;
    struct glist_head *glist, *glistn;
    nlm_lock_entry_t *nlm_entry_overlap;

    fh = (netobj *) arg;
    pthread_mutex_lock(&nlm_lock_list_mutex);
    glist_for_each_safe(glist, glistn, &nlm_lock_list)
        {
            nlm_entry = glist_entry(glist, nlm_lock_entry_t, lock_list);
            if(netobj_compare(&nlm_entry->arg.alock.fh, fh))
                continue;
            if(nlm_entry->state != NLM4_BLOCKED)
                continue;
            /*
             * found a blocked entry for this file handle
             * See if we can place the lock
             */
            /* dummy nlm4_lock */
            if(!copy_netobj(&nlm_lock.fh, &nlm_entry->arg.alock.fh))
                {
                    /* If we fail the best is to delete the block entry
                     * so that client can try again and get the lock. May be
                     * by then we are able to allocate objects
                     */
                    do_nlm_remove_from_locklist(nlm_entry);
                    continue;
                }
            nlm_lock.l_offset = nlm_entry->arg.alock.l_offset;
            nlm_lock.l_len = nlm_entry->arg.alock.l_len;
            nlm_entry_overlap = get_nlm_overlapping_entry(&nlm_lock, nlm_entry->arg.exclusive);
            netobj_free(&nlm_lock.fh);
            if(nlm_entry_overlap)
                {
                    nlm_lock_entry_dec_ref(nlm_entry_overlap);
                    continue;
                }

            pthread_mutex_lock(&nlm_entry->lock);
            /*
             * Mark the nlm_entry as granted and send a grant msg rpc
             * Some os only support grant msg rpc
             */

            nlm_entry->state = NLM4_GRANTED;
            nlm_entry->ref_count++;
            pthread_mutex_unlock(&nlm_entry->lock);
            /*
             * We don't want to send the granted_msg rpc holding
             * nlm_lock_list_mutex. That will prevent other lock operation
             * at the server. We have incremented nlm_entry ref_count.
             */
            nlm_async_callback(nlm4_send_grant_msg, (void *)nlm_entry);
        }
    pthread_mutex_unlock(&nlm_lock_list_mutex);
    netobj_free(fh);
    Mem_Free(fh);
}

void nlm_grant_blocked_locks(netobj * orig_fh)
{
    netobj *fh;
    fh = (netobj *) Mem_Alloc(sizeof(netobj));
    if(copy_netobj(fh, orig_fh) != NULL)
      {
        /*
         * We don't want to block the unlock request to wait
         * for us to grant lock to other host. So create an async
         * task
         */
        nlm_async_callback(do_nlm_grant_blocked_locks, (void *)fh);
      }
}

/*
 * called when server get a response from client
 * saying the grant message is denied due to grace period
 */
void nlm_resend_grant_msg(void *arg)
{
    /*
     * We should wait for client grace period
     */
    sleep(NLM4_CLIENT_GRACE_PERIOD);

    nlm4_send_grant_msg(arg);
}<|MERGE_RESOLUTION|>--- conflicted
+++ resolved
@@ -572,12 +572,8 @@
     struct glist_head *glist;
     struct nlm4_lock *nlm_lock = &arg->alock;
     nlm_lock_entry_t *nlm_entry;
-<<<<<<< HEAD
     uint64_t nlm_entry_end, nlm_lock_end;
-#ifdef PIN_CACHE_ENTRIES
-=======
     uint64_t nlm_entry_end, nlm_lock_end = lock_end(nlm_lock->l_offset, nlm_lock->l_len);
->>>>>>> 3437d213
     cache_inode_status_t pstatus;
 #endif
 
