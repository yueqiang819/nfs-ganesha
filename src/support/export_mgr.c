--- conflicted
+++ resolved
@@ -1836,8 +1836,6 @@
 };
 
 /**
-<<<<<<< HEAD
-=======
  * DBUS method to disable statistics counting
  *
  */
@@ -1920,7 +1918,6 @@
 };
 
 /**
->>>>>>> dd59241b
  * DBUS method to gather FSAL statistics
  *
  */
@@ -1937,17 +1934,8 @@
 
 	dbus_message_iter_init_append(reply, &iter);
 
-<<<<<<< HEAD
-	if (args == NULL) {
-		success = false;
-		errormsg = "No FSAL name provided";
-		dbus_status_reply(&iter, success, errormsg);
-		return true;
-	}
-=======
 	if (!nfs_param.core_param.enable_FSALSTATS)
 		errormsg = "FSAL stat counting disabled";
->>>>>>> dd59241b
 	dbus_message_iter_get_basic(args, &fsal_name);
 	init_root_op_context(&root_op_context, NULL, NULL,
 				     0, 0, UNKNOWN_REQUEST);
@@ -2184,11 +2172,8 @@
 	&export_show_all_io,
 	&reset_statistics,
 	&fsal_statistics,
-<<<<<<< HEAD
-=======
 	&enable_statistics,
 	&disable_statistics,
->>>>>>> dd59241b
 	NULL
 };
 
