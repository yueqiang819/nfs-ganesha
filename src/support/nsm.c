--- conflicted
+++ resolved
@@ -48,12 +48,8 @@
   clnt = clnt_create("localhost", SM_PROG, SM_VERS, "tcp");
   if(!clnt)
     {
-<<<<<<< HEAD
-      LogDebug(COMPONENT_NLM, "nsm_monitor can not monitor %s clnt_create returned NULL",
-=======
       LogDebug(COMPONENT_NLM,
                "nsm_monitor can not monitor %s clnt_create returned NULL",
->>>>>>> c680457a
                host);
       free(nsm_mon.mon_id.mon_name);
       free(nsm_mon.mon_id.my_id.my_name);
@@ -65,12 +61,8 @@
                   (xdrproc_t) xdr_sm_stat_res, (caddr_t) & res, tout);
   if(ret != RPC_SUCCESS)
     {
-<<<<<<< HEAD
-      LogDebug(COMPONENT_NLM, "nsm_monitor can not monitor %s SM_MON ret %d",
-=======
       LogDebug(COMPONENT_NLM,
                "nsm_monitor can not monitor %s SM_MON ret %d",
->>>>>>> c680457a
                host, ret);
       free(nsm_mon.mon_id.mon_name);
       free(nsm_mon.mon_id.my_id.my_name);
@@ -79,12 +71,8 @@
     }
   if(res.res_stat != STAT_SUCC)
     {
-<<<<<<< HEAD
-      LogDebug(COMPONENT_NLM, "nsm_monitor can not monitor %s SM_MON status %d",
-=======
       LogDebug(COMPONENT_NLM,
                "nsm_monitor can not monitor %s SM_MON status %d",
->>>>>>> c680457a
                host, res.res_stat);
       free(nsm_mon.mon_id.mon_name);
       free(nsm_mon.mon_id.my_id.my_name);
