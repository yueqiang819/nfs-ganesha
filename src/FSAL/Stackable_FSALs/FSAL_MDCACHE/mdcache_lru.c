--- conflicted
+++ resolved
@@ -1069,32 +1069,6 @@
 		/* get entry early */
 		entry = container_of(lru, mdcache_entry_t, lru);
 
-<<<<<<< HEAD
-		/* check refcnt in range */
-		if (unlikely(refcnt > 2)) {
-			/* This unref is ok to be done without a valid op_ctx
-			 * because we always map a new entry to an export before
-			 * we could possibly release references in
-			 * mdcache_new_entry.
-			 */
-			QUNLOCK(qlane);
-			mdcache_lru_unref(entry);
-			QLOCK(qlane);
-			/* but count it */
-			workdone++;
-			/* qlane LOCKED, lru refcnt is restored */
-			continue;
-		}
-
-		/* Move entry to MRU of L2 */
-		q = &qlane->L1;
-		LRU_DQ_SAFE(lru, q);
-		lru->qid = LRU_ENTRY_L2;
-		q = &qlane->L2;
-		lru_insert(lru, q, LRU_MRU);
-
-=======
->>>>>>> dd59241b
 		/* Get a reference to the first export and build an op context
 		 * with it. By holding the QLANE lock while we get the export
 		 * reference we assure that the entry doesn't get detached from
@@ -1171,20 +1145,12 @@
 		}
 
 		mdcache_lru_unref(entry);
-<<<<<<< HEAD
-
-		QLOCK(qlane); /* QLOCKED */
-
-		put_gsh_export(export);
-		op_ctx = saved_ctx;
-=======
 
 next_lru:
 		QLOCK(qlane); /* QLOCKED */
 		put_gsh_export(export);
 		op_ctx = saved_ctx;
 
->>>>>>> dd59241b
 		++workdone;
 	} /* for_each_safe lru */
 
@@ -1631,7 +1597,6 @@
 }
 
 /* Public functions */
-<<<<<<< HEAD
 
 /**
  * Initialize subsystem
@@ -1649,25 +1614,6 @@
 	frp.thread_delay = mdcache_param.lru_run_interval;
 	frp.flavor = fridgethr_flavor_looper;
 
-=======
-
-/**
- * Initialize subsystem
- */
-fsal_status_t
-mdcache_lru_pkginit(void)
-{
-	/* Return code from system calls */
-	int code = 0;
-	struct fridgethr_params frp;
-
-	memset(&frp, 0, sizeof(struct fridgethr_params));
-	frp.thr_max = 2;
-	frp.thr_min = 2;
-	frp.thread_delay = mdcache_param.lru_run_interval;
-	frp.flavor = fridgethr_flavor_looper;
-
->>>>>>> dd59241b
 	atomic_store_size_t(&open_fd_count, 0);
 	lru_state.prev_fd_count = 0;
 	lru_state.caching_fds = mdcache_param.use_fd_cache;
