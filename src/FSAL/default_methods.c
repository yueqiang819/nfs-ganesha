/*
 * vim:noexpandtab:shiftwidth=8:tabstop=8:
 *
 * Copyright (C) Panasas Inc., 2011
 * Author: Jim Lieb jlieb@panasas.com
 *
 * contributeur : Philippe DENIEL   philippe.deniel@cea.fr
 *                Thomas LEIBOVICI  thomas.leibovici@cea.fr
 *
 *
 * This program is free software; you can redistribute it and/or
 * modify it under the terms of the GNU Lesser General Public License
 * as published by the Free Software Foundation; either version 3 of
 * the License, or (at your option) any later version.
 *
 * This program is distributed in the hope that it will be useful, but
 * WITHOUT ANY WARRANTY; without even the implied warranty of
 * MERCHANTABILITY or FITNESS FOR A PARTICULAR PURPOSE.  See the GNU
 * Lesser General Public License for more details.
 *
 * You should have received a copy of the GNU Lesser General Public
 * License along with this library; if not, write to the Free Software
 * Foundation, Inc., 51 Franklin Street, Fifth Floor, Boston, MA
 * 02110-1301 USA
 *
 * -------------
 */

/**
 * @addtogroup FSAL
 * @{
 */

/**
 * @file default_methods.c
 * @author Jim Lieb <jlieb@panasas.com>
 * @brief System wide default FSAL methods
 */

#include "config.h"

#include <stdint.h>
#include <stddef.h>
#include <stdlib.h>
#include <errno.h>
#include <string.h>
#include <pthread.h>
#include <dlfcn.h>
#include "log.h"
#include "fsal.h"
#include "nfs_core.h"
#include "config_parsing.h"
#include "gsh_types.h"
#include "FSAL/fsal_commonlib.h"
#include "fsal_private.h"
#include "pnfs_utils.h"
#include "nfs_creds.h"
#include "sal_data.h"

/** fsal module method defaults and common methods
 */

/** NOTE
 * These are the common and default methods.  One important requirement
 * is that older fsals must safely run with newer ganesha core.
 * This is observed by the following rules:
 *
 * 1. New methods are *always* appended to the m_ops vector in fsal_api.h
 *
 * 2. This file is updated to add the default method.
 *
 * 3. The version numbers are bumped in fsal_api.h appropriately so
 *    version detection is correct.
 */

/* unload fsal
 * called while holding the last remaining reference
 * remove from list and dlclose the module
 * if references are held, return EBUSY
 * if it is a static, return EACCES
 */

static int unload_fsal(struct fsal_module *fsal_hdl)
{
	int retval = EBUSY;	/* someone still has a reference */
	int32_t refcount = atomic_fetch_int32_t(&fsal_hdl->refcount);

	LogDebug(COMPONENT_FSAL,
		 "refcount = %"PRIi32,
		 refcount);

	PTHREAD_MUTEX_lock(&fsal_lock);

	if (refcount != 0 || !glist_empty(&fsal_hdl->exports)) {
		LogCrit(COMPONENT_FSAL,
			"Can not unload FSAL %s refcount=%"PRIi32,
			fsal_hdl->name, refcount);
		goto err;
	}
	if (fsal_hdl->dl_handle == NULL) {
		LogCrit(COMPONENT_FSAL,
			"Can not unload static linked FSAL %s",
			fsal_hdl->name);
		retval = EACCES;
		goto err;
	}

	glist_del(&fsal_hdl->fsals);
	PTHREAD_RWLOCK_destroy(&fsal_hdl->lock);

	retval = dlclose(fsal_hdl->dl_handle);
	PTHREAD_MUTEX_unlock(&fsal_lock);
	return retval;

 err:
	PTHREAD_RWLOCK_unlock(&fsal_hdl->lock);
	PTHREAD_MUTEX_unlock(&fsal_lock);
	return retval;
}

/* init_config
 * default case is we have no config so return happy
 */

static fsal_status_t init_config(struct fsal_module *fsal_hdl,
				 config_file_t config_struct,
				 struct config_error_type *err_type)
{
	return fsalstat(ERR_FSAL_NO_ERROR, 0);
}

/* dump_config
 * default is to do nothing
 */

static void dump_config(struct fsal_module *fsal_hdl, int log_fd)
{
	/* return */
}

/* create_export
 * default is we cannot create an export
 */

static fsal_status_t create_export(struct fsal_module *fsal_hdl,
				   void *parse_node,
				   struct config_error_type *err_type,
				   const struct fsal_up_vector *up_ops)
{
	LogCrit(COMPONENT_FSAL,
		"Invoking unsupported FSAL operation");
	return fsalstat(ERR_FSAL_NOTSUPP, ENOTSUP);
}

/**
 * @brief Default emergency cleanup method
 *
 * Do nothing.
 */

static void emergency_cleanup(void)
{
	/* return */
}

/**
 * @brief Be uninformative about a device
 */

static nfsstat4 getdeviceinfo(struct fsal_module *fsal_hdl, XDR *da_addr_body,
			      const layouttype4 type,
			      const struct pnfs_deviceid *deviceid)
{
	return NFS4ERR_NOTSUPP;
}

/**
 * No da_addr.
 */

static size_t fs_da_addr_size(struct fsal_module *fsal_hdl)
{
	return 0;
}

/**
 * @brief Try to create a FSAL pNFS data server
 *
 * @param[in]  fsal_hdl		FSAL module
 * @param[in]  parse_node	opaque pointer to parse tree node for
 *				export options to be passed to
 *				load_config_from_node
 * @param[out] handle		FSAL pNFS DS
 *
 * @return FSAL status.
 */

static fsal_status_t fsal_pnfs_ds(struct fsal_module *const fsal_hdl,
				  void *parse_node,
				  struct fsal_pnfs_ds **const handle)
{
	LogDebug(COMPONENT_PNFS, "Default pNFS DS creation!");
	if (*handle == NULL)
		*handle = pnfs_ds_alloc();

	fsal_pnfs_ds_init(*handle, fsal_hdl);
	op_ctx->fsal_pnfs_ds = *handle;
	return fsalstat(ERR_FSAL_NO_ERROR, 0);
}

/**
 * @brief Initialize FSAL specific values for pNFS data server
 *
 * @param[in]  ops	FSAL pNFS Data Server operations vector
 */

static void fsal_pnfs_ds_ops(struct fsal_pnfs_ds_ops *ops)
{
	memcpy(ops, &def_pnfs_ds_ops, sizeof(struct fsal_pnfs_ds_ops));
}

/**
 * @brief Provides function to extract FSAL stats
 *
 * @param[in] fsal_hdl          FSAL module
 * @param[in] iter              opaque pointer to DBusMessageIter
 */
static void fsal_extract_stats(struct fsal_module *const fsal_hdl, void *iter)
{
	LogDebug(COMPONENT_FSAL,
		"Invoking unsupported FSAL operation");
}

/**
 * @brief FSAL function to reset FSAL stats
 *
 * @param[in] fsal_hdl          FSAL module
 */
static void fsal_reset_stats(struct fsal_module *const fsal_hdl)
{
	LogDebug(COMPONENT_FSAL,
		"Invoking unsupported FSAL operation");
}

/**
 * @brief Provides function to extract FSAL stats
 *
 * @param[in] fsal_hdl          FSAL module
 * @param[in] iter              opaque pointer to DBusMessageIter
 */
static void fsal_extract_stats(struct fsal_module *const fsal_hdl, void *iter)
{
	LogDebug(COMPONENT_FSAL,
		"Invoking unsupported FSAL operation");
}

/**
 * @brief FSAL function to reset FSAL stats
 *
 * @param[in] fsal_hdl          FSAL module
 */
static void fsal_reset_stats(struct fsal_module *const fsal_hdl)
{
	LogDebug(COMPONENT_FSAL,
		"Invoking unsupported FSAL operation");
}

/* Default fsal module method vector.
 * copied to allocated vector at register time
 */

struct fsal_ops def_fsal_ops = {
	.unload = unload_fsal,
	.init_config = init_config,
	.dump_config = dump_config,
	.create_export = create_export,
	.emergency_cleanup = emergency_cleanup,
	.getdeviceinfo = getdeviceinfo,
	.fs_da_addr_size = fs_da_addr_size,
	.fsal_pnfs_ds = fsal_pnfs_ds,
	.fsal_pnfs_ds_ops = fsal_pnfs_ds_ops,
<<<<<<< HEAD
	.support_ex = support_ex,
=======
>>>>>>> dd59241b
	.fsal_extract_stats = fsal_extract_stats,
	.fsal_reset_stats = fsal_reset_stats,
};

/* get_name
 * default case is to return the name of the FSAL
 */

static const char *get_name(struct fsal_export *exp_hdl)
{
	return exp_hdl->fsal->name;
}

/* export_unexport
 * Nothing to do in the default case
 */

static void export_unexport(struct fsal_export *exp_hdl,
			    struct fsal_obj_handle *root_obj)
{
	/* return */
}

/* export_release
 * Nothing to do in the default case
 */

static void export_release(struct fsal_export *exp_hdl)
{
	/* return */
}

/* lookup_path
 * default case is not supported
 */

fsal_status_t lookup_path(struct fsal_export *exp_hdl,
			  const char *path,
			  struct fsal_obj_handle **handle,
			  struct attrlist *attrs_out)
{
	LogCrit(COMPONENT_FSAL,
		"Invoking unsupported FSAL operation");
	return fsalstat(ERR_FSAL_NOTSUPP, ENOTSUP);
}

static fsal_status_t lookup_junction(struct fsal_export *exp_hdl,
				     struct fsal_obj_handle *junction,
				     struct fsal_obj_handle **handle)
{
	return fsalstat(ERR_FSAL_NO_ERROR, 0);
}

/* wire_to_host
 * default case is not supported
 */

static fsal_status_t wire_to_host(struct fsal_export *exp_hdl,
				  fsal_digesttype_t in_type,
				  struct gsh_buffdesc *fh_desc,
				  int flags)
{
	LogCrit(COMPONENT_FSAL,
		"Invoking unsupported FSAL operation");
	return fsalstat(ERR_FSAL_NOTSUPP, ENOTSUP);
}

/* exp_host_to_key  Produce handle-key from host-handle
 *
 * default case is that "handle-key" is same as host-handle!
 */
static fsal_status_t exp_host_to_key(struct fsal_export *exp_hdl,
				       struct gsh_buffdesc *fh_desc)
{
	return fsalstat(ERR_FSAL_NO_ERROR, 0);
}

/* create_handle
 * default case is not supported
 */

static fsal_status_t create_handle(struct fsal_export *exp_hdl,
				   struct gsh_buffdesc *hdl_desc,
				   struct fsal_obj_handle **handle,
				   struct attrlist *attrs_out)
{
	LogCrit(COMPONENT_FSAL,
		"Invoking unsupported FSAL operation");
	return fsalstat(ERR_FSAL_NOTSUPP, ENOTSUP);
}

/* get_dynamic_info
 * default case is not supported
 */

static fsal_status_t get_dynamic_info(struct fsal_export *exp_hdl,
				      struct fsal_obj_handle *obj_hdl,
				      fsal_dynamicfsinfo_t *infop)
{
	LogCrit(COMPONENT_FSAL,
		"Invoking unsupported FSAL operation");
	return fsalstat(ERR_FSAL_NOTSUPP, ENOTSUP);
}

/* fs_supports
 * default case is supports nothing
 */

static bool fs_supports(struct fsal_export *exp_hdl,
			fsal_fsinfo_options_t option)
{
	return false;
}

/* fs_maxfilesize
 * default case is zero size
 */

static uint64_t fs_maxfilesize(struct fsal_export *exp_hdl)
{
	return 0;
}

/* fs_maxread
 * default case is zero length
 */

static uint32_t fs_maxread(struct fsal_export *exp_hdl)
{
	return 0;
}

/* fs_maxwrite
 * default case is zero length
 */

static uint32_t fs_maxwrite(struct fsal_export *exp_hdl)
{
	return 0;
}

/* fs_maxlink
 * default case is zero links
 */

static uint32_t fs_maxlink(struct fsal_export *exp_hdl)
{
	return 0;
}

/* fs_maxnamelen
 * default case is zero length
 */

static uint32_t fs_maxnamelen(struct fsal_export *exp_hdl)
{
	return 0;
}

/* fs_maxpathlen
 * default case is zero length
 */

static uint32_t fs_maxpathlen(struct fsal_export *exp_hdl)
{
	return 0;
}

/* fs_lease_time
 * default case is zero interval time
 */

static struct timespec fs_lease_time(struct fsal_export *exp_hdl)
{
	struct timespec lease_time = { 0, 0 };

	return lease_time;
}

/* fs_acl_support
 * default case is none, neither deny or allow
 */

static fsal_aclsupp_t fs_acl_support(struct fsal_export *exp_hdl)
{
	return 0;
}

/* fs_supported_attrs
 * default case is none
 */

static attrmask_t fs_supported_attrs(struct fsal_export *exp_hdl)
{
	return 0;
}

/* fs_umask
 * default case is no access
 */

static uint32_t fs_umask(struct fsal_export *exp_hdl)
{
	return 0000;
}

/* fs_xattr_access_rights
 * default case is no access
 */

static uint32_t fs_xattr_access_rights(struct fsal_export *exp_hdl)
{
	return 0000;
}

/* check_quota
 * return happiness for now.
 */

static fsal_status_t check_quota(struct fsal_export *exp_hdl,
				 const char *filepath, int quota_type)
{
	return fsalstat(ERR_FSAL_NO_ERROR, 0);
}

/* get_quota
 * default case not supported
 */

static fsal_status_t get_quota(struct fsal_export *exp_hdl,
			       const char *filepath, int quota_type,
			       int quota_id,
			       fsal_quota_t *pquota)
{
	LogCrit(COMPONENT_FSAL,
		"Invoking unsupported FSAL operation");
	return fsalstat(ERR_FSAL_NOTSUPP, ENOTSUP);
}

/* set_quota
 * default case not supported
 */

static fsal_status_t set_quota(struct fsal_export *exp_hdl,
			       const char *filepath, int quota_type,
			       int quota_id,
			       fsal_quota_t *pquota, fsal_quota_t *presquota)
{
	LogCrit(COMPONENT_FSAL,
		"Invoking unsupported FSAL operation");
	return fsalstat(ERR_FSAL_NOTSUPP, ENOTSUP);
}

/**
 * @brief Be uninformative about all devices
 */

static nfsstat4 getdevicelist(struct fsal_export *exp_hdl, layouttype4 type,
			      void *opaque, bool(*cb) (void *opaque,
						       const uint64_t id),
			      struct fsal_getdevicelist_res *res)
{
	return NFS4ERR_NOTSUPP;
}

/**
 * @brief Support no layout types
 */

static void fs_layouttypes(struct fsal_export *exp_hdl, int32_t *count,
			   const layouttype4 **types)
{
	*count = 0;
	*types = NULL;
}

/**
 * @brief Read no bytes through layouts
 */

static uint32_t fs_layout_blocksize(struct fsal_export *exp_hdl)
{
	return 0;
}

/**
 * @brief No segments
 */

static uint32_t fs_maximum_segments(struct fsal_export *exp_hdl)
{
	return 0;
}

/**
 * @brief No loc_body
 */

static size_t fs_loc_body_size(struct fsal_export *exp_hdl)
{
	return 0;
}

/**
 * @brief Get write verifier
 *
 * This function is called by write and commit to match the commit verifier
 * with the one returned on  write.
 *
 * @param[in,out] verf_desc Address and length of verifier
 *
 * @return No errors
 */
static void global_verifier(struct fsal_export *exp_hdl,
			    struct gsh_buffdesc *verf_desc)
{
	memcpy(verf_desc->addr, &NFS4_write_verifier, verf_desc->len);
}

/**
 * @brief Allocate a state_t structure
 *
 * Note that this is not expected to fail since memory allocation is
 * expected to abort on failure.
 *
 * @param[in] exp_hdl               Export state_t will be associated with
 * @param[in] state_type            Type of state to allocate
 * @param[in] related_state         Related state if appropriate
 *
 * @returns a state structure.
 */

static struct state_t *alloc_state(struct fsal_export *exp_hdl,
				   enum state_type state_type,
				   struct state_t *related_state)
{
	return init_state(gsh_calloc(1, sizeof(struct state_t)),
			  exp_hdl, state_type, related_state);
}

/**
 * @brief Free a state_t structure
 *
 * @param[in] state                 state_t structure to free.
 *
 * @returns NULL on failure otherwise a state structure.
 */

void free_state(struct fsal_export *exp_hdl, struct state_t *state)
{
	gsh_free(state);
}

/**
 * @brief Check to see if a user is superuser
 *
 * @param[in] exp_hdl               Export state_t is associated with
 * @param[in] creds                 Credentials to check for superuser
 *
 * @returns NULL on failure otherwise a state structure.
 */

bool is_superuser(struct fsal_export *exp_hdl, const struct user_cred *creds)
{
	return (creds->caller_uid == 0);
}

/* Default fsal export method vector.
 * copied to allocated vector at register time
 */

struct export_ops def_export_ops = {
	.get_name = get_name,
	.unexport = export_unexport,
	.release = export_release,
	.lookup_path = lookup_path,
	.lookup_junction = lookup_junction,
	.wire_to_host = wire_to_host,
	.host_to_key = exp_host_to_key,
	.create_handle = create_handle,
	.get_fs_dynamic_info = get_dynamic_info,
	.fs_supports = fs_supports,
	.fs_maxfilesize = fs_maxfilesize,
	.fs_maxread = fs_maxread,
	.fs_maxwrite = fs_maxwrite,
	.fs_maxlink = fs_maxlink,
	.fs_maxnamelen = fs_maxnamelen,
	.fs_maxpathlen = fs_maxpathlen,
	.fs_lease_time = fs_lease_time,
	.fs_acl_support = fs_acl_support,
	.fs_supported_attrs = fs_supported_attrs,
	.fs_umask = fs_umask,
	.fs_xattr_access_rights = fs_xattr_access_rights,
	.check_quota = check_quota,
	.get_quota = get_quota,
	.set_quota = set_quota,
	.getdevicelist = getdevicelist,
	.fs_layouttypes = fs_layouttypes,
	.fs_layout_blocksize = fs_layout_blocksize,
	.fs_maximum_segments = fs_maximum_segments,
	.fs_loc_body_size = fs_loc_body_size,
	.get_write_verifier = global_verifier,
	.alloc_state = alloc_state,
	.free_state = free_state,
	.is_superuser = is_superuser,
};

/* fsal_obj_handle common methods
 */

/* handle_is
 * test the type of this handle
 */

static bool handle_is(struct fsal_obj_handle *obj_hdl, object_file_type_t type)
{
	return obj_hdl->type == type;
}

/* get_ref
 * This MUST be handled by someone. For many FSALs, it is handled by
 * FSAL_MDCACHE.
 */

static void handle_get_ref(struct fsal_obj_handle *obj_hdl)
{
	LogFatal(COMPONENT_FSAL,
		 "FSAL Must support get_ref");
}

/* put_ref
 * This MUST be handled by someone. For many FSALs, it is handled by
 * FSAL_MDCACHE.
 */

static void handle_put_ref(struct fsal_obj_handle *obj_hdl)
{
	LogFatal(COMPONENT_FSAL,
		 "FSAL Must support put_ref");
}

/* handle_release
 * default case is to throw a fault error.
 * creating an handle is not supported so getting here is bad
 */

static void handle_release(struct fsal_obj_handle *obj_hdl)
{
	/* return */
}

/**
 * @brief Merge a duplicate handle with an original handle
 *
 * This function is used if an upper layer detects that a duplicate
 * object handle has been created. It allows the FSAL to merge anything
 * from the duplicate back into the original.
 *
 * The caller must release the object (the caller may have to close
 * files if the merge is unsuccessful).
 *
 * @param[in]  orig_hdl  Original handle
 * @param[in]  dupe_hdl Handle to merge into original
 *
 * @return FSAL status.
 *
 */

static fsal_status_t handle_merge(struct fsal_obj_handle *orig_hdl,
				  struct fsal_obj_handle *dupe_hdl)
{
	/* Default is to do nothing. */
	return fsalstat(ERR_FSAL_NO_ERROR, 0);
}

/* lookup
 * default case not supported
 */

static fsal_status_t lookup(struct fsal_obj_handle *parent,
			    const char *path, struct fsal_obj_handle **handle,
			    struct attrlist *attrs_out)
{
	LogCrit(COMPONENT_FSAL,
		"Invoking unsupported FSAL operation");
	return fsalstat(ERR_FSAL_NOTSUPP, ENOTSUP);
}

/* read_dirents
 * default case not supported
 */

static fsal_status_t read_dirents(struct fsal_obj_handle *dir_hdl,
				  fsal_cookie_t *whence, void *dir_state,
				  fsal_readdir_cb cb, attrmask_t attrmask,
				  bool *eof)
{
	LogCrit(COMPONENT_FSAL,
		"Invoking unsupported FSAL operation");
	return fsalstat(ERR_FSAL_NOTSUPP, ENOTSUP);
}

/* compute_readdir_cookie
 * default is to return 0 which indicates not supported
 */

fsal_cookie_t compute_readdir_cookie(struct fsal_obj_handle *parent,
				     const char *name)
{
	return 0;
}

/* dirent_cmp
 * Sort dirents by name.
 */

int dirent_cmp(struct fsal_obj_handle *parent,
	       const char *name1, fsal_cookie_t cookie1,
	       const char *name2, fsal_cookie_t cookie2)
{
	/* Not supported by default. */
	assert(false);
	return 0;
}

/* makedir
 * default case not supported
 */

static fsal_status_t makedir(struct fsal_obj_handle *dir_hdl,
			     const char *name, struct attrlist *attrib,
			     struct fsal_obj_handle **handle,
			     struct attrlist *attrs_out)
{
	LogCrit(COMPONENT_FSAL,
		"Invoking unsupported FSAL operation");
	return fsalstat(ERR_FSAL_NOTSUPP, ENOTSUP);
}

/* makenode
 * default case not supported
 */

static fsal_status_t makenode(struct fsal_obj_handle *dir_hdl,
			      const char *name, object_file_type_t nodetype,
			      struct attrlist *attrib,
			      struct fsal_obj_handle **handle,
			      struct attrlist *attrs_out)
{
	LogCrit(COMPONENT_FSAL,
		"Invoking unsupported FSAL operation");
	return fsalstat(ERR_FSAL_NOTSUPP, ENOTSUP);
}

/* makesymlink
 * default case not supported
 */

static fsal_status_t makesymlink(struct fsal_obj_handle *dir_hdl,
				 const char *name, const char *link_path,
				 struct attrlist *attrib,
				 struct fsal_obj_handle **handle,
				 struct attrlist *attrs_out)
{
	LogCrit(COMPONENT_FSAL,
		"Invoking unsupported FSAL operation");
	return fsalstat(ERR_FSAL_NOTSUPP, ENOTSUP);
}

/* readsymlink
 * default case not supported
 */

static fsal_status_t readsymlink(struct fsal_obj_handle *obj_hdl,
				 struct gsh_buffdesc *link_content,
				 bool refresh)
{
	LogCrit(COMPONENT_FSAL,
		"Invoking unsupported FSAL operation");
	return fsalstat(ERR_FSAL_NOTSUPP, ENOTSUP);
}

/* getxattrs
 * default case not supported
 */

static fsal_status_t getxattrs(struct fsal_obj_handle *obj_hdl,
				xattrname4 *xa_name,
				xattrvalue4 *xa_value)
{
	LogCrit(COMPONENT_FSAL,
		"Invoking unsupported FSAL operation");
	return fsalstat(ERR_FSAL_NOTSUPP, ENOTSUP);
}

/* setxattrs
 * default case not supported
 */

static fsal_status_t setxattrs(struct fsal_obj_handle *obj_hdl,
				setxattr_type4 sa_type,
				xattrname4 *xa_name,
				xattrvalue4 *xa_value)
{
	LogCrit(COMPONENT_FSAL,
		"Invoking unsupported FSAL operation");
	return fsalstat(ERR_FSAL_NOTSUPP, ENOTSUP);
}

/* removexattrs
 * default case not supported
 */

static fsal_status_t removexattrs(struct fsal_obj_handle *obj_hdl,
				xattrname4 *xa_name)
{
	LogCrit(COMPONENT_FSAL,
		"Invoking unsupported FSAL operation");
	return fsalstat(ERR_FSAL_NOTSUPP, ENOTSUP);
}

/* listxattrs
 * default case not supported
 */

static fsal_status_t listxattrs(struct fsal_obj_handle *obj_hdl,
				count4 la_maxcount,
				nfs_cookie4 *la_cookie,
				verifier4 *la_cookieverf,
				bool_t *lr_eof,
				xattrlist4 *lr_names)
{
	LogCrit(COMPONENT_FSAL,
		"Invoking unsupported FSAL operation");
	return fsalstat(ERR_FSAL_NOTSUPP, ENOTSUP);
}

/* getattrs
 * default case not supported
 */

static fsal_status_t getattrs(struct fsal_obj_handle *obj_hdl,
			      struct attrlist *attrs)
{
	LogCrit(COMPONENT_FSAL,
		"Invoking unsupported FSAL operation");
	return fsalstat(ERR_FSAL_NOTSUPP, ENOTSUP);
}

/* linkfile
 * default case not supported
 */

static fsal_status_t linkfile(struct fsal_obj_handle *obj_hdl,
			      struct fsal_obj_handle *destdir_hdl,
			      const char *name)
{
	LogCrit(COMPONENT_FSAL,
		"Invoking unsupported FSAL operation");
	return fsalstat(ERR_FSAL_NOTSUPP, ENOTSUP);
}

/* renamefile
 * default case not supported
 */

static fsal_status_t renamefile(struct fsal_obj_handle *obj_hdl,
				struct fsal_obj_handle *olddir_hdl,
				const char *old_name,
				struct fsal_obj_handle *newdir_hdl,
				const char *new_name)
{
	LogCrit(COMPONENT_FSAL,
		"Invoking unsupported FSAL operation");
	return fsalstat(ERR_FSAL_NOTSUPP, ENOTSUP);
}

/* file_unlink
 * default case not supported
 */

static fsal_status_t file_unlink(struct fsal_obj_handle *dir_hdl,
				 struct fsal_obj_handle *obj_hdl,
				 const char *name)
{
	LogCrit(COMPONENT_FSAL,
		"Invoking unsupported FSAL operation");
	return fsalstat(ERR_FSAL_NOTSUPP, ENOTSUP);
}

/* fs_locations
 * default case not supported
 */

static fsal_status_t fs_locations(struct fsal_obj_handle *obj_hdl,
				 struct fs_locations4 *fs_locs)
{
	return fsalstat(ERR_FSAL_NOTSUPP, ENOTSUP);
}

/* seek
 * default case not supported
 */

static fsal_status_t file_seek(struct fsal_obj_handle *obj_hdl,
				struct io_info *info)
{
	LogCrit(COMPONENT_FSAL,
		"Invoking unsupported FSAL operation");
	return fsalstat(ERR_FSAL_NOTSUPP, ENOTSUP);
}

/* io advise
 * default case not supported
 */

static fsal_status_t file_io_advise(struct fsal_obj_handle *obj_hdl,
				struct io_hints *hints)
{
	hints->hints = 0;

	return fsalstat(ERR_FSAL_NO_ERROR, 0);
}

/* file_close
 * default case not supported
 */

static fsal_status_t file_close(struct fsal_obj_handle *obj_hdl)
{
	LogCrit(COMPONENT_FSAL,
		"Invoking unsupported FSAL operation");
	return fsalstat(ERR_FSAL_NOTSUPP, ENOTSUP);
}

/* list_ext_attrs
 * default case not supported
 */

static fsal_status_t list_ext_attrs(struct fsal_obj_handle *obj_hdl,
				    unsigned int cookie,
				    fsal_xattrent_t *xattrs_tab,
				    unsigned int xattrs_tabsize,
				    unsigned int *p_nb_returned,
				    int *end_of_list)
{
	LogCrit(COMPONENT_FSAL,
		"Invoking unsupported FSAL operation");
	return fsalstat(ERR_FSAL_NOTSUPP, ENOTSUP);
}

/* getextattr_id_by_name
 * default case not supported
 */

static fsal_status_t getextattr_id_by_name(struct fsal_obj_handle *obj_hdl,
					   const char *xattr_name,
					   unsigned int *pxattr_id)
{
	LogCrit(COMPONENT_FSAL,
		"Invoking unsupported FSAL operation");
	return fsalstat(ERR_FSAL_NOTSUPP, ENOTSUP);
}

/* getextattr_value_by_name
 * default case not supported
 */

static fsal_status_t getextattr_value_by_name(struct fsal_obj_handle *obj_hdl,
					      const char *xattr_name,
					      caddr_t buffer_addr,
					      size_t buffer_size,
					      size_t *p_output_size)
{
	LogCrit(COMPONENT_FSAL,
		"Invoking unsupported FSAL operation");
	return fsalstat(ERR_FSAL_NOTSUPP, ENOTSUP);
}

/* getextattr_value_by_id
 * default case not supported
 */

static fsal_status_t getextattr_value_by_id(struct fsal_obj_handle *obj_hdl,
					    unsigned int xattr_id,
					    caddr_t buffer_addr,
					    size_t buffer_size,
					    size_t *p_output_size)
{
	LogCrit(COMPONENT_FSAL,
		"Invoking unsupported FSAL operation");
	return fsalstat(ERR_FSAL_NOTSUPP, ENOTSUP);
}

/* setextattr_value
 * default case not supported
 */

static fsal_status_t setextattr_value(struct fsal_obj_handle *obj_hdl,
				      const char *xattr_name,
				      caddr_t buffer_addr, size_t buffer_size,
				      int create)
{
	LogCrit(COMPONENT_FSAL,
		"Invoking unsupported FSAL operation");
	return fsalstat(ERR_FSAL_NOTSUPP, ENOTSUP);
}

/* setextattr_value_by_id
 * default case not supported
 */

static fsal_status_t setextattr_value_by_id(struct fsal_obj_handle *obj_hdl,
					    unsigned int xattr_id,
					    caddr_t buffer_addr,
					    size_t buffer_size)
{
	LogCrit(COMPONENT_FSAL,
		"Invoking unsupported FSAL operation");
	return fsalstat(ERR_FSAL_NOTSUPP, ENOTSUP);
}

/* remove_extattr_by_id
 * default case not supported
 */

static fsal_status_t remove_extattr_by_id(struct fsal_obj_handle *obj_hdl,
					  unsigned int xattr_id)
{
	LogCrit(COMPONENT_FSAL,
		"Invoking unsupported FSAL operation");
	return fsalstat(ERR_FSAL_NOTSUPP, ENOTSUP);
}

/* remove_extattr_by_name
 * default case not supported
 */

static fsal_status_t remove_extattr_by_name(struct fsal_obj_handle *obj_hdl,
					    const char *xattr_name)
{
	LogCrit(COMPONENT_FSAL,
		"Invoking unsupported FSAL operation");
	return fsalstat(ERR_FSAL_NOTSUPP, ENOTSUP);
}

/* handle_to_wire
 * default case server fault
 */

static fsal_status_t handle_to_wire(const struct fsal_obj_handle *obj_hdl,
				    fsal_digesttype_t output_type,
				    struct gsh_buffdesc *fh_desc)
{
	return fsalstat(ERR_FSAL_SERVERFAULT, 0);
}

/**
 * handle_cmp
 * default case compare with handle_to_key
 */
static bool handle_cmp(struct fsal_obj_handle *obj_hdl1,
		       struct fsal_obj_handle *obj_hdl2)
{
	struct gsh_buffdesc key1, key2;

	if (obj_hdl1 == NULL || obj_hdl2 == NULL)
		return false;

	if (obj_hdl1 == obj_hdl2)
		return true;

	obj_hdl1->obj_ops.handle_to_key(obj_hdl1, &key1);
	obj_hdl2->obj_ops.handle_to_key(obj_hdl2, &key2);
	if (key1.len != key2.len)
		return false;
	return !memcmp(key1.addr, key2.addr, key1.len);
}

/**
 * handle_to_key
 * default case return a safe empty key
 */

static void handle_to_key(struct fsal_obj_handle *obj_hdl,
			  struct gsh_buffdesc *fh_desc)
{
	fh_desc->addr = obj_hdl;
	fh_desc->len = 0;
}

/**
 * @brief Fail to grant a layout segment.
 *
 * @param[in]     obj_hdl  The handle of the file on which the layout is
 *                         requested.
 * @param[in]     req_ctx  Request context
 * @param[out]    loc_body An XDR stream to which the FSAL must encode
 *                         the layout specific portion of the granted
 *                         layout segment.
 * @param[in]     arg      Input arguments of the function
 * @param[in,out] res      In/out and output arguments of the function
 *
 * @return NFS4ERR_LAYOUTUNAVAILABLE
 */
static nfsstat4 layoutget(struct fsal_obj_handle *obj_hdl,
			  struct req_op_context *req_ctx, XDR *loc_body,
			  const struct fsal_layoutget_arg *arg,
			  struct fsal_layoutget_res *res)
{
	return NFS4ERR_LAYOUTUNAVAILABLE;
}

/**
 * @brief Don't return a layout segment
 *
 * @param[in] obj_hdl  The object on which a segment is to be returned
 * @param[in] req_ctx  Request context
 * @param[in] lrf_body In the case of a non-synthetic return, this is
 *                     an XDR stream corresponding to the layout
 *                     type-specific argument to LAYOUTRETURN.  In
 *                     the case of a synthetic or bulk return,
 *                     this is a NULL pointer.
 * @param[in] arg      Input arguments of the function
 *
 * @return NFS4ERR_NOTSUPP
 */
static nfsstat4 layoutreturn(struct fsal_obj_handle *obj_hdl,
			     struct req_op_context *req_ctx, XDR *lrf_body,
			     const struct fsal_layoutreturn_arg *arg)
{
	return NFS4ERR_NOTSUPP;
}

/**
 * @brief Fail to commit a segment of a layout
 *
 * @param[in]     obj_hdl  The object on which to commit
 * @param[in]     req_ctx  Request context
 * @param[in]     lou_body An XDR stream containing the layout
 *                         type-specific portion of the LAYOUTCOMMIT
 *                         arguments.
 * @param[in]     arg      Input arguments of the function
 * @param[in,out] res      In/out and output arguments of the function
 *
 * @return Valid error codes in RFC 5661, p. 366.
 */
static nfsstat4 layoutcommit(struct fsal_obj_handle *obj_hdl,
			     struct req_op_context *req_ctx, XDR *lou_body,
			     const struct fsal_layoutcommit_arg *arg,
			     struct fsal_layoutcommit_res *res)
{
	return NFS4ERR_NOTSUPP;
}

/* open2
 * default case not supported
 */

static fsal_status_t open2(struct fsal_obj_handle *obj_hdl,
			   struct state_t *fd,
			   fsal_openflags_t openflags,
			   enum fsal_create_mode createmode,
			   const char *name,
			   struct attrlist *attrib_set,
			   fsal_verifier_t verifier,
			   struct fsal_obj_handle **new_obj,
			   struct attrlist *attrs_out,
			   bool *caller_perm_check)
{
	LogCrit(COMPONENT_FSAL,
		"Invoking unsupported FSAL operation");
	return fsalstat(ERR_FSAL_NOTSUPP, ENOTSUP);
}

/**
 * @brief Check the exclusive create verifier for a file.
 *
 * The default behavior is to check verifier against atime and mtime.
 *
 * @param[in] obj_hdl     File to check verifier
 * @param[in] verifier    Verifier to use for exclusive create
 *
 * @retval true if verifier matches
 */

static bool check_verifier(struct fsal_obj_handle *obj_hdl,
			   fsal_verifier_t verifier)
{
	struct attrlist attrs;
	bool result;

	fsal_prepare_attrs(&attrs, ATTR_ATIME | ATTR_MTIME);

	if (FSAL_IS_ERROR(obj_hdl->obj_ops.getattrs(obj_hdl, &attrs)))
		return false;

	result = check_verifier_attrlist(&attrs, verifier);

	/* Done with the attrs */
	fsal_release_attrs(&attrs);

	return result;
}

/* status2
 * default case return openflags
 */

static fsal_openflags_t status2(struct fsal_obj_handle *obj_hdl,
				struct state_t *state)
{
	struct fsal_fd *fd = (struct fsal_fd *)(state + 1);

	return fd->openflags;
}

/* reopen2
 * default case not supported
 */

static fsal_status_t reopen2(struct fsal_obj_handle *obj_hdl,
			     struct state_t *state,
			     fsal_openflags_t openflags)
{
	LogCrit(COMPONENT_FSAL,
		"Invoking unsupported FSAL operation");
	return fsalstat(ERR_FSAL_NOTSUPP, ENOTSUP);
}

/* read2
 * default case not supported
 */

static fsal_status_t read2(struct fsal_obj_handle *obj_hdl,
			   bool bypass,
			   struct state_t *state,
			   uint64_t seek_descriptor,
			   size_t buffer_size,
			   void *buffer, size_t *read_amount,
			   bool *end_of_file,
			   struct io_info *info)
{
	LogCrit(COMPONENT_FSAL,
		"Invoking unsupported FSAL operation");
	return fsalstat(ERR_FSAL_NOTSUPP, ENOTSUP);
}

/* write2
 * default case not supported
 */

static fsal_status_t write2(struct fsal_obj_handle *obj_hdl,
			    bool bypass,
			    struct state_t *state,
			    uint64_t seek_descriptor,
			    size_t buffer_size,
			    void *buffer,
			    size_t *write_amount,
			    bool *fsal_stable,
			    struct io_info *info)
{
	LogCrit(COMPONENT_FSAL,
		"Invoking unsupported FSAL operation");
	return fsalstat(ERR_FSAL_NOTSUPP, ENOTSUP);
}

/* seek2
 * default case not supported
 */

static fsal_status_t seek2(struct fsal_obj_handle *obj_hdl,
			   struct state_t *fd,
			   struct io_info *info)
{
	LogCrit(COMPONENT_FSAL,
		"Invoking unsupported FSAL operation");
	return fsalstat(ERR_FSAL_NOTSUPP, ENOTSUP);
}

/* io io_advise2
 * default case not supported
 */

static fsal_status_t io_advise2(struct fsal_obj_handle *obj_hdl,
				struct state_t *fd,
				struct io_hints *hints)
{
	hints->hints = 0;

	return fsalstat(ERR_FSAL_NO_ERROR, 0);
}

/* commit2
 * default case not supported
 */

static fsal_status_t commit2(struct fsal_obj_handle *obj_hdl,
			     off_t offset,
			     size_t len)
{
	LogCrit(COMPONENT_FSAL,
		"Invoking unsupported FSAL operation");
	return fsalstat(ERR_FSAL_NOTSUPP, ENOTSUP);
}

/* lock_op2
 * default case not supported
 */

static fsal_status_t lock_op2(struct fsal_obj_handle *obj_hdl,
			      struct state_t *state,
			      void *p_owner,
			      fsal_lock_op_t lock_op,
			      fsal_lock_param_t *request_lock,
			      fsal_lock_param_t *conflicting_lock)
{
	LogCrit(COMPONENT_FSAL,
		"Invoking unsupported FSAL operation");
	return fsalstat(ERR_FSAL_NOTSUPP, ENOTSUP);
}

/* lease_op2
 * default case not supported
 */

static fsal_status_t lease_op2(struct fsal_obj_handle *obj_hdl,
				  struct state_t *state,
				  void *owner,
				  fsal_deleg_t deleg)
{
	LogCrit(COMPONENT_FSAL,
		"Invoking unsupported FSAL operation");
	return fsalstat(ERR_FSAL_NOTSUPP, ENOTSUP);
}

/* setattr2
 * default case not supported
 */

static fsal_status_t setattr2(struct fsal_obj_handle *obj_hdl,
			      bool bypass,
			      struct state_t *state,
			      struct attrlist *attrs)
{
	LogCrit(COMPONENT_FSAL,
		"Invoking unsupported FSAL operation");
	return fsalstat(ERR_FSAL_NOTSUPP, ENOTSUP);
}

/* close2
 * default case not supported
 */

static fsal_status_t close2(struct fsal_obj_handle *obj_hdl,
			    struct state_t *fd)
{
	LogCrit(COMPONENT_FSAL,
		"Invoking unsupported FSAL operation");
	return fsalstat(ERR_FSAL_NOTSUPP, ENOTSUP);
}

/* Default fsal handle object method vector.
 * copied to allocated vector at register time
 */

struct fsal_obj_ops def_handle_ops = {
	.get_ref = handle_get_ref,
	.put_ref = handle_put_ref,
	.release = handle_release,
	.merge = handle_merge,
	.lookup = lookup,
	.readdir = read_dirents,
	.compute_readdir_cookie = compute_readdir_cookie,
	.dirent_cmp = dirent_cmp,
	.mkdir = makedir,
	.mknode = makenode,
	.symlink = makesymlink,
	.readlink = readsymlink,
	.test_access = fsal_test_access,	/* default is use common test */
	.getattrs = getattrs,
	.link = linkfile,
	.rename = renamefile,
	.unlink = file_unlink,
	.fs_locations = fs_locations,
	.seek = file_seek,
	.io_advise = file_io_advise,
	.close = file_close,
	.list_ext_attrs = list_ext_attrs,
	.getextattr_id_by_name = getextattr_id_by_name,
	.getextattr_value_by_name = getextattr_value_by_name,
	.getextattr_value_by_id = getextattr_value_by_id,
	.setextattr_value = setextattr_value,
	.setextattr_value_by_id = setextattr_value_by_id,
	.remove_extattr_by_id = remove_extattr_by_id,
	.remove_extattr_by_name = remove_extattr_by_name,
	.handle_is = handle_is,
	.handle_to_wire = handle_to_wire,
	.handle_cmp = handle_cmp,
	.handle_to_key = handle_to_key,
	.layoutget = layoutget,
	.layoutreturn = layoutreturn,
	.layoutcommit = layoutcommit,
	.getxattrs = getxattrs,
	.setxattrs = setxattrs,
	.removexattrs = removexattrs,
	.listxattrs = listxattrs,
	.open2 = open2,
	.check_verifier = check_verifier,
	.status2 = status2,
	.reopen2 = reopen2,
	.read2 = read2,
	.write2 = write2,
	.seek2 = seek2,
	.io_advise2 = io_advise2,
	.commit2 = commit2,
	.lock_op2 = lock_op2,
	.lease_op2 = lease_op2,
	.setattr2 = setattr2,
	.close2 = close2,
};

/* fsal_pnfs_ds common methods */

/**
 * @brief Clean up a pNFS Data Server
 *
 * Getting here is normal!
 *
 * @param[in] pds Handle to release
 */
static void pds_release(struct fsal_pnfs_ds *const pds)
{
	LogDebug(COMPONENT_PNFS, "Default pNFS DS release!");
	fsal_pnfs_ds_fini(pds);
	gsh_free(pds);
}

/**
 * @brief Initialize FSAL specific permissions per pNFS DS
 *
 * @param[in]  pds      FSAL pNFS DS
 * @param[in]  req      Incoming request.
 *
 * @retval NFS4_OK, NFS4ERR_ACCESS, NFS4ERR_WRONGSEC.
 */

static nfsstat4 pds_permissions(struct fsal_pnfs_ds *const pds,
				struct svc_req *req)
{
	/* FIX ME!!! Replace with a non-export dependent system.
	 * For now, reset per init_root_op_context()
	 */
	op_ctx->export_perms->set = root_op_export_set;
	op_ctx->export_perms->options = root_op_export_options;
	return NFS4_OK;
}

/**
 * @brief Try to create a FSAL data server handle
 *
 * @param[in]  pds      FSAL pNFS DS
 * @param[in]  hdl_desc Buffer from which to create the struct
 * @param[out] handle   FSAL DS handle
 *
 * @retval NFS4_OK, NFS4ERR_SERVERFAULT.
 */

static nfsstat4 pds_handle(struct fsal_pnfs_ds *const pds,
			   const struct gsh_buffdesc *const hdl_desc,
			   struct fsal_ds_handle **const handle,
			   int flags)
{
	LogCrit(COMPONENT_PNFS, "Unimplemented DS handle creation!");
	*handle = gsh_calloc(1, sizeof(struct fsal_ds_handle));

	fsal_ds_handle_init(*handle, pds);
	return NFS4_OK;
}

/**
 * @brief Initialize FSAL specific values for data server handle
 *
 * @param[in]  ops	FSAL DS handle operations vector
 */

static void pds_handle_ops(struct fsal_dsh_ops *ops)
{
	memcpy(ops, &def_dsh_ops, sizeof(struct fsal_dsh_ops));
}

struct fsal_pnfs_ds_ops def_pnfs_ds_ops = {
	.release = pds_release,
	.permissions = pds_permissions,
	.make_ds_handle = pds_handle,
	.fsal_dsh_ops = pds_handle_ops,
};

/* fsal_ds_handle common methods */

/**
 * @brief Fail to clean up a DS handle
 *
 * Getting here is bad, it means we support but have not completely
 * implemented DS handles.
 *
 * @param[in] release Handle to release
 */
static void ds_release(struct fsal_ds_handle *const ds_hdl)
{
	LogCrit(COMPONENT_PNFS, "Unimplemented DS handle release!");
	fsal_ds_handle_fini(ds_hdl);
	gsh_free(ds_hdl);
}

/**
 * @brief Fail to read from a data-server handle.
 *
 * @param[in]  ds_hdl           FSAL DS handle
 * @param[in]  req_ctx          Credentials
 * @param[in]  stateid          The stateid supplied with the READ operation,
 *                              for validation
 * @param[in]  offset           The offset at which to read
 * @param[in]  requested_length Length of read requested (and size of buffer)
 * @param[out] buffer           The buffer to which to store read data
 * @param[out] supplied_length  Length of data read
 * @param[out] eof              true on end of file
 *
 * @return NFS4ERR_NOTSUPP.
 */
static nfsstat4 ds_read(struct fsal_ds_handle *const ds_hdl,
			struct req_op_context *const req_ctx,
			const stateid4 *stateid, const offset4 offset,
			const count4 requested_length, void *const buffer,
			count4 * const supplied_length,
			bool * const end_of_file)
{
	LogCrit(COMPONENT_PNFS, "Unimplemented DS read!");
	return NFS4ERR_NOTSUPP;
}

static nfsstat4 ds_read_plus(struct fsal_ds_handle *const ds_hdl,
			struct req_op_context *const req_ctx,
			const stateid4 *stateid, const offset4 offset,
			const count4 requested_length, void *const buffer,
			const count4 supplied_length,
			bool * const end_of_file,
			struct io_info *info)
{
	LogCrit(COMPONENT_PNFS, "Unimplemented DS read_plus!");
	return NFS4ERR_NOTSUPP;
}

/**
 * @brief Fail to write to a data-server handle.
 *
 * @param[in]  ds_hdl           FSAL DS handle
 * @param[in]  req_ctx          Credentials
 * @param[in]  stateid          The stateid supplied with the READ operation,
 *                              for validation
 * @param[in]  offset           The offset at which to read
 * @param[in]  write_length     Length of write requested (and size of buffer)
 * @param[out] buffer           The buffer to which to store read data
 * @param[in]  stability wanted Stability of write
 * @param[out] written_length   Length of data written
 * @param[out] writeverf        Write verifier
 * @param[out] stability_got    Stability used for write (must be as
 *                              or more stable than request)
 *
 * @return An NFSv4.1 status code.
 */
static nfsstat4 ds_write(struct fsal_ds_handle *const ds_hdl,
			 struct req_op_context *const req_ctx,
			 const stateid4 *stateid, const offset4 offset,
			 const count4 write_length, const void *buffer,
			 const stable_how4 stability_wanted,
			 count4 * const written_length,
			 verifier4 * const writeverf,
			 stable_how4 * const stability_got)
{
	LogCrit(COMPONENT_PNFS, "Unimplemented DS write!");
	return NFS4ERR_NOTSUPP;
}

static nfsstat4 ds_write_plus(struct fsal_ds_handle *const ds_hdl,
			 struct req_op_context *const req_ctx,
			 const stateid4 *stateid, const offset4 offset,
			 const count4 write_length, const void *buffer,
			 const stable_how4 stability_wanted,
			 count4 * const written_length,
			 verifier4 * const writeverf,
			 stable_how4 * const stability_got,
			 struct io_info *info)
{
	LogCrit(COMPONENT_PNFS, "Unimplemented DS write_plus!");
	return NFS4ERR_NOTSUPP;
}

/**
 * @brief Fail to commit a byte range on a DS handle.
 *
 * @param[in]  ds_hdl    FSAL DS handle
 * @param[in]  req_ctx   Credentials
 * @param[in]  offset    Start of commit window
 * @param[in]  count     Length of commit window
 * @param[out] writeverf Write verifier
 *
 * @return An NFSv4.1 status code.
 */
static nfsstat4 ds_commit(struct fsal_ds_handle *const ds_hdl,
			  struct req_op_context *const req_ctx,
			  const offset4 offset, const count4 count,
			  verifier4 * const writeverf)
{
	LogCrit(COMPONENT_PNFS, "Unimplemented DS commit!");
	return NFS4ERR_NOTSUPP;
}

struct fsal_dsh_ops def_dsh_ops = {
	.release = ds_release,
	.read = ds_read,
	.read_plus = ds_read_plus,
	.write = ds_write,
	.write_plus = ds_write_plus,
	.commit = ds_commit
};

/** @} */<|MERGE_RESOLUTION|>--- conflicted
+++ resolved
@@ -279,10 +279,6 @@
 	.fs_da_addr_size = fs_da_addr_size,
 	.fsal_pnfs_ds = fsal_pnfs_ds,
 	.fsal_pnfs_ds_ops = fsal_pnfs_ds_ops,
-<<<<<<< HEAD
-	.support_ex = support_ex,
-=======
->>>>>>> dd59241b
 	.fsal_extract_stats = fsal_extract_stats,
 	.fsal_reset_stats = fsal_reset_stats,
 };
